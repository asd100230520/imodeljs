# Write A Web Agent

<<<<<<< HEAD
To write a [Web Agent](../learning/App.md#imodel-agents), you will do the following:
=======
A [Web Agent](../overview/App.md#imodel-agents) is backend code.
>>>>>>> 388f2a36

See [how to write backend code](./backend/index.md).

Typically, a Web Agent will not implement and expose RpcInterfaces, although it may call on services that do.

To develop a Web Agent, you will also:
* Register for iModelHub events
* [Package and deploy to the Web](./PackageAndDeployToTheWeb.md)<|MERGE_RESOLUTION|>--- conflicted
+++ resolved
@@ -1,10 +1,6 @@
 # Write A Web Agent
 
-<<<<<<< HEAD
-To write a [Web Agent](../learning/App.md#imodel-agents), you will do the following:
-=======
-A [Web Agent](../overview/App.md#imodel-agents) is backend code.
->>>>>>> 388f2a36
+A [Web Agent](../learning/App.md#imodel-agents) is backend code.
 
 See [how to write backend code](./backend/index.md).
 
