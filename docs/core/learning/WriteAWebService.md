--- conflicted
+++ resolved
@@ -1,10 +1,6 @@
 # Write A Web Service
 
-<<<<<<< HEAD
-To write a [Web Service](../learning/App.md#imodel-services), you will do the following:
-=======
-A [Web Service](../overview/App.md#imodel-services) is backend code.
->>>>>>> 388f2a36
+A [Web Service](../learning/App.md#imodel-services) is backend code.
 
 See [how to write backend code](./backend/index.md).
 
