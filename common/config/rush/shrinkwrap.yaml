--- conflicted
+++ resolved
@@ -1,11 +1,7 @@
 dependencies:
   '@bentley/dev-cors-proxy-server': npm.bentley.com/@bentley/dev-cors-proxy-server/0.0.9
   '@bentley/icons-generic-webfont': npm.bentley.com/@bentley/icons-generic-webfont/0.0.9
-<<<<<<< HEAD
   '@bentley/imodeljs-native': npm.bentley.com/@bentley/imodeljs-native/0.100.0
-=======
-  '@bentley/imodeljs-native': npm.bentley.com/@bentley/imodeljs-native/0.99.0
->>>>>>> 03d947ff
   '@microsoft/api-extractor': 6.3.0
   '@openid/appauth': 1.2.1
   '@rush-temp/agent-test-app': 'file:projects/agent-test-app.tgz'
@@ -4732,11 +4728,7 @@
       webpack: ^2.3.0 || ^3.0.0 || ^4.0.0
     resolution:
       integrity: sha512-qNYuygh2GxXehBvQZ5rI5YlQFn+7ZV6kmkyD9Sgs33dWl73NZdUOB5aCp8v0EXJn176AhPrZP8YCMT3h01fs+g==
-<<<<<<< HEAD
   /fork-ts-checker-webpack-plugin/0.4.15/eac3ce3801d5581552f3b0dc4bf4f7c2:
-=======
-  /fork-ts-checker-webpack-plugin/0.4.15/7d74fab92916d4959c8fedd113bb5af2:
->>>>>>> 03d947ff
     dependencies:
       babel-code-frame: 6.26.0
       chalk: 2.4.2
@@ -13841,11 +13833,7 @@
     version: 0.0.0
   'file:projects/imodeljs-backend.tgz':
     dependencies:
-<<<<<<< HEAD
       '@bentley/imodeljs-native': npm.bentley.com/@bentley/imodeljs-native/0.100.0
-=======
-      '@bentley/imodeljs-native': npm.bentley.com/@bentley/imodeljs-native/0.99.0
->>>>>>> 03d947ff
       '@types/body-parser': 1.17.0
       '@types/chai': 4.1.7
       '@types/express': 4.16.1
@@ -13880,11 +13868,7 @@
     dev: false
     name: '@rush-temp/imodeljs-backend'
     resolution:
-<<<<<<< HEAD
       integrity: sha512-H80ME/O+xd3VVWWhNjzufKCzRJ2xa+JVbtevkSR8MkeNHV412yXarfnWhcYcYrwOgWsHWlxaXNwXjojte0lGvg==
-=======
-      integrity: sha512-FY9gPXA2+JYhZtiHPnrY1ogFNe4h83mb9ZOpqmB6G9xdqD4HLDQLP2ut62YwPvY021AUSp4Rqwb4dyO+Ty8IMQ==
->>>>>>> 03d947ff
       tarball: 'file:projects/imodeljs-backend.tgz'
     version: 0.0.0
   'file:projects/imodeljs-clients-backend.tgz':
@@ -14740,11 +14724,7 @@
       escape-string-regexp: 1.0.5
       exports-loader: 0.7.0
       file-loader: /file-loader/1.1.11/webpack@4.29.6
-<<<<<<< HEAD
       fork-ts-checker-webpack-plugin: /fork-ts-checker-webpack-plugin/0.4.15/eac3ce3801d5581552f3b0dc4bf4f7c2
-=======
-      fork-ts-checker-webpack-plugin: /fork-ts-checker-webpack-plugin/0.4.15/7d74fab92916d4959c8fedd113bb5af2
->>>>>>> 03d947ff
       fs-extra: 6.0.1
       glob: 7.1.3
       html-webpack-plugin: /html-webpack-plugin/4.0.0-alpha.2/webpack@4.29.6
@@ -14841,37 +14821,22 @@
       registry: 'https://npm.bentley.com/npm/npm/'
       tarball: 'https://npm.bentley.com/npm/npm/@bentley/icons-generic-webfont/-/icons-generic-webfont-0.0.9.tgz'
     version: 0.0.9
-<<<<<<< HEAD
   npm.bentley.com/@bentley/imodeljs-native/0.100.0:
-=======
-  npm.bentley.com/@bentley/imodeljs-native/0.99.0:
->>>>>>> 03d947ff
     dev: false
     name: '@bentley/imodeljs-native'
     requiresBuild: true
     resolution:
-<<<<<<< HEAD
       integrity: sha1-zj1jxovuLlcI1ekQ8wiVeie5Vbo=
       registry: 'https://npm.bentley.com/npm/npm/'
       tarball: 'https://npm.bentley.com/npm/npm/@bentley/imodeljs-native/-/imodeljs-native-0.100.0.tgz'
     version: 0.100.0
-=======
-      integrity: sha1-2ZZdlq9Hdoe+gTESP8lq5ymoqRQ=
-      registry: 'https://npm.bentley.com/npm/npm/'
-      tarball: 'https://npm.bentley.com/npm/npm/@bentley/imodeljs-native/-/imodeljs-native-0.99.0.tgz'
-    version: 0.99.0
->>>>>>> 03d947ff
 registry: 'https://registry.npmjs.org/'
 shrinkwrapMinorVersion: 9
 shrinkwrapVersion: 3
 specifiers:
   '@bentley/dev-cors-proxy-server': 0.0.9
   '@bentley/icons-generic-webfont': ^0.0.9
-<<<<<<< HEAD
   '@bentley/imodeljs-native': ~0.100.0
-=======
-  '@bentley/imodeljs-native': ~0.99.0
->>>>>>> 03d947ff
   '@microsoft/api-extractor': ^6.3.0
   '@openid/appauth': ^1.1.1
   '@rush-temp/agent-test-app': 'file:./projects/agent-test-app.tgz'
