--- conflicted
+++ resolved
@@ -13,30 +13,18 @@
   },
   "repository": {},
   "dependencies": {
-<<<<<<< HEAD
-    "@bentley/bentleyjs-core": "0.189.0-dev.37",
-    "@bentley/geometry-core": "0.189.0-dev.37",
-    "@bentley/imodeljs-clients": "0.189.0-dev.37",
-    "@bentley/imodeljs-common": "0.189.0-dev.37",
-    "@bentley/imodeljs-backend": "0.189.0-dev.37",
-=======
     "@bentley/bentleyjs-core": "0.189.0-dev.41",
     "@bentley/geometry-core": "0.189.0-dev.41",
     "@bentley/imodeljs-clients": "0.189.0-dev.41",
     "@bentley/imodeljs-common": "0.189.0-dev.41",
     "@bentley/imodeljs-backend": "0.189.0-dev.41",
->>>>>>> adc2a852
     "fs-extra": "^6.0.1",
     "request-promise-native": "^1.0.5",
     "request": "^2.88.0",
     "yargs": "^12.0.0"
   },
   "devDependencies": {
-<<<<<<< HEAD
-    "@bentley/build-tools": "0.189.0-dev.37",
-=======
     "@bentley/build-tools": "0.189.0-dev.41",
->>>>>>> adc2a852
     "@types/fs-extra": "^4.0.7",
     "@types/lodash": "^4.14.0",
     "@types/node": "10.12.18",
