/*---------------------------------------------------------------------------------------------
|  $Copyright: (c) 2018 Bentley Systems, Incorporated. All rights reserved. $
 *--------------------------------------------------------------------------------------------*/
import { expect, assert } from "chai";
import { IModelConnection, Viewport, SpatialViewState, StandardViewId } from "@bentley/imodeljs-frontend";
import { Range3d, Point3d, Arc3d, LineString3d, Loop, Transform } from "@bentley/geometry-core";
import * as path from "path";
import {
  GeometryList,
  PolyfacePrimitiveList,
  PolyfacePrimitive,
  DisplayParams,
  Geometry,
  Mesh,
  ToleranceRatio,
  System,
  GraphicType,
  PrimitiveBuilder,
  StrokesPrimitiveList,
  MeshBuilderMap,
} from "@bentley/imodeljs-frontend/lib/rendering";
import { FakeDisplayParams } from "./DisplayParams.test";
import { CONSTANTS } from "../common/Testbed";
import { WebGLTestContext } from "./WebGLTestContext";
import { ColorDef, GraphicParams } from "@bentley/imodeljs-common/lib/common";

const iModelLocation = path.join(CONSTANTS.IMODELJS_CORE_DIRNAME, "core/backend/lib/test/assets/test.bim");

/**
 * MESH BUILDER MAP TESTS
 * tests all paths for each public method
 */
describe("MeshBuilderMap Tests", () => {
  let imodel: IModelConnection;
  let spatialView: SpatialViewState;

  const viewDiv = document.createElement("div") as HTMLDivElement;
  assert(null !== viewDiv);
  viewDiv!.style.width = viewDiv!.style.height = "1000px";
  document.body.appendChild(viewDiv!);

  before(async () => {   // Create a ViewState to load into a Viewport
    imodel = await IModelConnection.openStandalone(iModelLocation);
    spatialView = await imodel.views.load("0x34") as SpatialViewState;
    spatialView.setStandardRotation(StandardViewId.RightIso);
    WebGLTestContext.startup();
  });

  after(async () => {
    WebGLTestContext.shutdown();
    if (imodel) await imodel.closeStandalone();
  });

  it("constructor", () => {
    const range = Range3d.createNull();
    const is2d = false;
    const tolerance = 0.15;
    const areaTolerance = ToleranceRatio.facetArea * tolerance;

    const map = new MeshBuilderMap(tolerance, range, is2d);
    expect(map.range).to.equal(range);
    expect(map.tolerance).to.equal(tolerance);
    expect(map.is2d).to.equal(is2d);
    expect(map.facetAreaTolerance).to.equal(areaTolerance);
  });

  it("createFromGeometries", () => {
    if (!WebGLTestContext.isInitialized) {
      return;
    }

<<<<<<< HEAD
    const viewport = new Viewport(canvas, spatialView);
    const primBuilder = new PrimitiveBuilder(System.instance, GraphicType.Scene, viewport);
=======
    const viewport = new Viewport(viewDiv, spatialView);
    const gfParams = GraphicBuilderCreateParams.create(GraphicType.Scene, viewport);
    const primBuilder = new PrimitiveBuilder(System.instance, gfParams);
>>>>>>> 71048591

    const pointA = new Point3d(-100, 0, 0);
    const pointB = new Point3d(0, 100, 0);
    const pointC = new Point3d(100, 0, 0);
    const arc = Arc3d.createCircularStartMiddleEnd(pointA, pointB, pointC);
    assert(arc !== undefined && arc instanceof Arc3d);
    if (arc === undefined || !(arc instanceof Arc3d))
      return;

    primBuilder.addArc(arc, false, false);

    assert(!(primBuilder.accum.geometries.isEmpty));

    const arcGeom: Geometry | undefined = primBuilder.accum.geometries.first;
    assert(arcGeom !== undefined);
    if (arcGeom === undefined)
      return;

    const points: Point3d[] = [];
    points.push(new Point3d(0, 0, 0));
    points.push(new Point3d(1, 0, 0));
    points.push(new Point3d(1, 1, 0));
    points.push(new Point3d(0, 1, 0));

    const line = LineString3d.create(points);
    const loop = Loop.create(line);

    const gfParams2: GraphicParams = new GraphicParams();
    gfParams2.setLineColor(ColorDef.white);
    gfParams2.setFillColor(ColorDef.black); // forces region outline flag
    const displayParams: DisplayParams = DisplayParams.createForMesh(gfParams2);

    const loopRange: Range3d = new Range3d();
    loop.range(undefined, loopRange);
    expect(loopRange).to.not.be.null;

    const loopGeom = Geometry.createFromLoop(loop, Transform.createIdentity(), loopRange, displayParams, false);

    const range = Range3d.createArray([new Point3d(), new Point3d(1000, 1000, 1000)]);
    const is2d = false;
    const tolerance = 0.22;
    const geomList = new GeometryList();
    geomList.push(loopGeom);
    geomList.push(arcGeom);
    const map = MeshBuilderMap.createFromGeometries(geomList, tolerance, range, is2d, false, false);
    expect(map.length).to.equal(3);
  });

  it("toMeshes", () => {
    if (!WebGLTestContext.isInitialized) {
      return;
    }

<<<<<<< HEAD
    const viewport = new Viewport(canvas, spatialView);
    const primBuilder = new PrimitiveBuilder(System.instance, GraphicType.Scene, viewport);
=======
    const viewport = new Viewport(viewDiv, spatialView);
    const gfParams = GraphicBuilderCreateParams.create(GraphicType.Scene, viewport);
    const primBuilder = new PrimitiveBuilder(System.instance, gfParams);
>>>>>>> 71048591

    const pointA = new Point3d(-100, 0, 0);
    const pointB = new Point3d(0, 100, 0);
    const pointC = new Point3d(100, 0, 0);
    const arc = Arc3d.createCircularStartMiddleEnd(pointA, pointB, pointC);
    assert(arc !== undefined && arc instanceof Arc3d);
    if (arc === undefined || !(arc instanceof Arc3d))
      return;

    primBuilder.addArc(arc, false, false);

    assert(!(primBuilder.accum.geometries.isEmpty));

    const arcGeom: Geometry | undefined = primBuilder.accum.geometries.first;
    assert(arcGeom !== undefined);
    if (arcGeom === undefined)
      return;

    const points: Point3d[] = [];
    points.push(new Point3d(0, 0, 0));
    points.push(new Point3d(1, 0, 0));
    points.push(new Point3d(1, 1, 0));
    points.push(new Point3d(0, 1, 0));

    const line = LineString3d.create(points);
    const loop = Loop.create(line);

    const gfParams2: GraphicParams = new GraphicParams();
    gfParams2.setLineColor(ColorDef.white);
    gfParams2.setFillColor(ColorDef.black); // forces region outline flag
    const displayParams: DisplayParams = DisplayParams.createForMesh(gfParams2);

    const loopRange: Range3d = new Range3d();
    loop.range(undefined, loopRange);
    expect(loopRange).to.not.be.null;

    const loopGeom = Geometry.createFromLoop(loop, Transform.createIdentity(), loopRange, displayParams, false);

    const range = Range3d.createArray([new Point3d(), new Point3d(1000, 1000, 1000)]);
    const is2d = false;
    const tolerance = 0.22;
    const geomList = new GeometryList();
    geomList.push(loopGeom);
    geomList.push(arcGeom);
    const map = MeshBuilderMap.createFromGeometries(geomList, tolerance, range, is2d, false, false);
    expect(map.length).to.equal(3);

    const meshes = map.toMeshes();
    expect(meshes.length).to.equal(3);
  });

  it("loadGeometry", () => {
    if (!WebGLTestContext.isInitialized) {
      return;
    }

<<<<<<< HEAD
    const viewport = new Viewport(canvas, spatialView);
    const primBuilder = new PrimitiveBuilder(System.instance, GraphicType.Scene, viewport);
=======
    const viewport = new Viewport(viewDiv, spatialView);
    const gfParams = GraphicBuilderCreateParams.create(GraphicType.Scene, viewport);
    const primBuilder = new PrimitiveBuilder(System.instance, gfParams);
>>>>>>> 71048591

    const pointA = new Point3d(-100, 0, 0);
    const pointB = new Point3d(0, 100, 0);
    const pointC = new Point3d(100, 0, 0);
    const arc = Arc3d.createCircularStartMiddleEnd(pointA, pointB, pointC);
    assert(arc !== undefined && arc instanceof Arc3d);
    if (arc === undefined || !(arc instanceof Arc3d))
      return;

    primBuilder.addArc(arc, false, false);

    assert(!(primBuilder.accum.geometries.isEmpty));

    const arcGeom: Geometry | undefined = primBuilder.accum.geometries.first;
    assert(arcGeom !== undefined);
    if (arcGeom === undefined)
      return;

    const strokesPrimList: StrokesPrimitiveList | undefined = arcGeom.getStrokes(0.22);

    assert(strokesPrimList !== undefined);
    if (strokesPrimList === undefined)
      return;

    const range = Range3d.createArray([new Point3d(), new Point3d(1000, 1000, 1000)]);
    const is2d = false;
    const tolerance = 0.22;
    const map = new MeshBuilderMap(tolerance, range, is2d);

    expect(map.length).to.equal(0);
    map.loadGeometry(arcGeom, false);
    expect(map.length).to.equal(1);
    const type = strokesPrimList[0].isDisjoint ? Mesh.PrimitiveType.Point : Mesh.PrimitiveType.Polyline;
    const builder = map.getBuilder(arcGeom.displayParams, type, false, strokesPrimList[0].isPlanar);
    expect(map.length).to.equal(1);
    // EDL Why is this a hard coded count?
    expect(builder.vertexMap.length).to.lte(25);
    expect(builder.mesh.polylines!.length).to.equal(strokesPrimList[0].strokes.length);
    const map2 = new MeshBuilderMap(tolerance, range, is2d);
    expect(map2.length).to.equal(0);
    map2.loadGeometry(arcGeom, true);
    expect(map2.length).to.equal(0);
  });

  it("loadPolyfacePrimitiveList", () => {
    const points: Point3d[] = [];
    points.push(new Point3d(0, 0, 0));
    points.push(new Point3d(1, 0, 0));
    points.push(new Point3d(1, 1, 0));
    points.push(new Point3d(0, 1, 0));

    const line = LineString3d.create(points);
    const loop = Loop.create(line);

    const gfParams: GraphicParams = new GraphicParams();
    gfParams.setLineColor(ColorDef.white);
    gfParams.setFillColor(ColorDef.black); // forces region outline flag
    const displayParams: DisplayParams = DisplayParams.createForMesh(gfParams);

    const loopRange: Range3d = new Range3d();
    loop.range(undefined, loopRange);
    expect(loopRange).to.not.be.null;

    const loopGeom = Geometry.createFromLoop(loop, Transform.createIdentity(), loopRange, displayParams, false);
    // query polyface list from loopGeom
    const pfPrimList: PolyfacePrimitiveList | undefined = loopGeom.getPolyfaces(0);
    assert(pfPrimList !== undefined);
    if (pfPrimList === undefined)
      return;

    expect(pfPrimList.length).to.be.greaterThan(0);
    const pfPrim: PolyfacePrimitive = pfPrimList[0];
    expect(pfPrim.indexedPolyface.pointCount).to.equal(points.length);

    const range = Range3d.createArray([new Point3d(), new Point3d(1000, 1000, 1000)]);
    const is2d = false;
    const tolerance = 0.15;
    const map = new MeshBuilderMap(tolerance, range, is2d);

    expect(pfPrim.indexedPolyface.pointCount).to.be.greaterThan(0);
    expect(map.length).to.equal(0);
    map.loadPolyfacePrimitiveList(loopGeom);

    expect(map.length).to.equal(1);
    const builder = map.getBuilder(pfPrim.displayParams, Mesh.PrimitiveType.Mesh, pfPrim.indexedPolyface.normalCount > 0, pfPrim.isPlanar);
    expect(builder.triangleSet.length).to.equal(2);
  });

  it("loadIndexedPolyface", () => {
    const points: Point3d[] = [];
    points.push(new Point3d(0, 0, 0));
    points.push(new Point3d(1, 0, 0));
    points.push(new Point3d(1, 1, 0));
    points.push(new Point3d(0, 1, 0));

    const line = LineString3d.create(points);
    const loop = Loop.create(line);
    const emptyLine = LineString3d.create([]);
    const emptyLoop = Loop.create(emptyLine);

    const gfParams: GraphicParams = new GraphicParams();
    gfParams.setLineColor(ColorDef.white);
    gfParams.setFillColor(ColorDef.black); // forces region outline flag
    const displayParams: DisplayParams = DisplayParams.createForMesh(gfParams);

    const loopRange: Range3d = new Range3d();
    loop.range(undefined, loopRange);
    expect(loopRange).to.not.be.null;

    const loopRange2: Range3d = new Range3d();

    const loopGeom = Geometry.createFromLoop(loop, Transform.createIdentity(), loopRange, displayParams, false);
    const emptyloopGeom = Geometry.createFromLoop(emptyLoop, Transform.createIdentity(), loopRange2, displayParams, false);
    // query polyface list from loopGeom
    const pfPrimList: PolyfacePrimitiveList | undefined = loopGeom.getPolyfaces(0);
    assert(pfPrimList !== undefined);
    if (pfPrimList === undefined)
      return;
    const emptyPfPrimList: PolyfacePrimitiveList | undefined = emptyloopGeom.getPolyfaces(0);
    assert(emptyPfPrimList !== undefined);
    if (emptyPfPrimList === undefined)
      return;

    expect(pfPrimList.length).to.be.greaterThan(0);
    const pfPrim: PolyfacePrimitive = pfPrimList[0];
    expect(pfPrim.indexedPolyface.pointCount).to.equal(points.length);

    const emptyPfPrim: PolyfacePrimitive = emptyPfPrimList[0];

    const range = Range3d.createArray([new Point3d(), new Point3d(1000, 1000, 1000)]);
    const is2d = false;
    const tolerance = 0.15;
    let map = new MeshBuilderMap(tolerance, range, is2d);

    expect(pfPrim.indexedPolyface.pointCount).to.be.greaterThan(0);
    expect(map.length).to.equal(0);
    map.loadIndexedPolyface(pfPrim);

    expect(map.length).to.equal(1);
    const builder = map.getBuilder(pfPrim.displayParams, Mesh.PrimitiveType.Mesh, pfPrim.indexedPolyface.normalCount > 0, pfPrim.isPlanar);
    expect(builder.triangleSet.length).to.equal(2);

    // test case: when polyface has no points, no builder is created
    map = new MeshBuilderMap(tolerance, range, is2d);
    expect(emptyPfPrim.indexedPolyface.pointCount).to.equal(0);
    expect(map.length).to.equal(0);
    map.loadIndexedPolyface(emptyPfPrim);
    expect(map.length).to.equal(0);
  });

  it("loadStrokePrimitiveList", () => {
    if (!WebGLTestContext.isInitialized) {
      return;
    }

<<<<<<< HEAD
    const viewport = new Viewport(canvas, spatialView);
    const primBuilder = new PrimitiveBuilder(System.instance, GraphicType.Scene, viewport);
=======
    const viewport = new Viewport(viewDiv, spatialView);
    const gfParams = GraphicBuilderCreateParams.create(GraphicType.Scene, viewport);
    const primBuilder = new PrimitiveBuilder(System.instance, gfParams);
>>>>>>> 71048591

    const pointA = new Point3d(-100, 0, 0);
    const pointB = new Point3d(0, 100, 0);
    const pointC = new Point3d(100, 0, 0);
    const arc = Arc3d.createCircularStartMiddleEnd(pointA, pointB, pointC);
    assert(arc !== undefined && arc instanceof Arc3d);
    if (arc === undefined || !(arc instanceof Arc3d))
      return;

    primBuilder.addArc(arc, false, false);

    assert(!(primBuilder.accum.geometries.isEmpty));

    const arcGeom: Geometry | undefined = primBuilder.accum.geometries.first;
    assert(arcGeom !== undefined);
    if (arcGeom === undefined)
      return;

    const strokesPrimList: StrokesPrimitiveList | undefined = arcGeom.getStrokes(0.22);

    assert(strokesPrimList !== undefined);
    if (strokesPrimList === undefined)
      return;

    const range = Range3d.createArray([new Point3d(), new Point3d(1000, 1000, 1000)]);
    const is2d = false;
    const tolerance = 0.22;
    const map = new MeshBuilderMap(tolerance, range, is2d);

    expect(map.length).to.equal(0);
    map.loadStrokePrimitiveList(arcGeom);
    expect(map.length).to.equal(1);
    const type = strokesPrimList[0].isDisjoint ? Mesh.PrimitiveType.Point : Mesh.PrimitiveType.Polyline;
    const builder = map.getBuilder(arcGeom.displayParams, type, false, strokesPrimList[0].isPlanar);
    expect(map.length).to.equal(1);
    expect(builder.vertexMap.length).to.equal(25);
    expect(builder.mesh.polylines!.length).to.equal(strokesPrimList[0].strokes.length);
  });

  it("loadStrokesPrimitive", () => {
    if (!WebGLTestContext.isInitialized) {
      return;
    }

<<<<<<< HEAD
    const viewport = new Viewport(canvas, spatialView);
    const primBuilder = new PrimitiveBuilder(System.instance, GraphicType.Scene, viewport);
=======
    const viewport = new Viewport(viewDiv, spatialView);
    const gfParams = GraphicBuilderCreateParams.create(GraphicType.Scene, viewport);
    const primBuilder = new PrimitiveBuilder(System.instance, gfParams);
>>>>>>> 71048591

    const pointA = new Point3d(-100, 0, 0);
    const pointB = new Point3d(0, 100, 0);
    const pointC = new Point3d(100, 0, 0);
    const arc = Arc3d.createCircularStartMiddleEnd(pointA, pointB, pointC);
    assert(arc !== undefined && arc instanceof Arc3d);
    if (arc === undefined || !(arc instanceof Arc3d))
      return;

    primBuilder.addArc(arc, false, false);

    assert(!(primBuilder.accum.geometries.isEmpty));

    const arcGeom: Geometry | undefined = primBuilder.accum.geometries.first;
    assert(arcGeom !== undefined);
    if (arcGeom === undefined)
      return;

    const strokesPrimList: StrokesPrimitiveList | undefined = arcGeom.getStrokes(0.22);

    assert(strokesPrimList !== undefined);
    if (strokesPrimList === undefined)
      return;

    const range = Range3d.createArray([new Point3d(), new Point3d(1000, 1000, 1000)]);
    const is2d = false;
    const tolerance = 0.22;
    const map = new MeshBuilderMap(tolerance, range, is2d);

    expect(map.length).to.equal(0);
    map.loadStrokesPrimitive(strokesPrimList[0]);
    expect(map.length).to.equal(1);
    const type = strokesPrimList[0].isDisjoint ? Mesh.PrimitiveType.Point : Mesh.PrimitiveType.Polyline;
    const builder = map.getBuilder(arcGeom.displayParams, type, false, strokesPrimList[0].isPlanar);
    expect(map.length).to.equal(1);
    expect(builder.vertexMap.length).to.equal(25);
    expect(builder.mesh.polylines!.length).to.equal(strokesPrimList[0].strokes.length);
  });

  it("getBuilder", () => {
    const displayParams = new FakeDisplayParams();
    const type = Mesh.PrimitiveType.Mesh;
    const isPlanar = true;
    const range = Range3d.createNull();
    const is2d = false;
    const tolerance = 0.15;
    const hasNormals = false;
    const map = new MeshBuilderMap(tolerance, range, is2d);

    expect(map.length).to.equal(0);
    const builder = map.getBuilder(displayParams, type, hasNormals, isPlanar);
    expect(map.length).to.equal(1);
    const builder2 = map.getBuilder(displayParams, type, hasNormals, isPlanar);

    // expect only one instance of builder to be created, so both should have same reference
    expect(builder).to.equal(builder2);
    expect(map.length).to.equal(1);
  });

  it("getKey", () => {
    const range = Range3d.createNull();
    const is2d = false;
    const tolerance = 0.15;
    const hasNormals = false;
    const displayParams = new FakeDisplayParams();
    const type = Mesh.PrimitiveType.Mesh;
    const isPlanar = true;
    let map = new MeshBuilderMap(tolerance, range, is2d);
    let key = map.getKey(displayParams, type, hasNormals, isPlanar);

    expect(key.order).to.equal(0);

    // test case when preserveOrder is true
    map = new MeshBuilderMap(tolerance, range, is2d, true);
    key = map.getKey(displayParams, type, hasNormals, isPlanar);
    expect(key.order).to.equal(1);
  });

  it("getBuilderFromKey", () => {
    const displayParams = new FakeDisplayParams();
    const type = Mesh.PrimitiveType.Mesh;
    const isPlanar = true;
    const range = Range3d.createNull();
    const is2d = false;
    const tolerance = 0.15;
    const hasNormals = false;
    const areaTolerance = ToleranceRatio.facetArea * tolerance;
    const map = new MeshBuilderMap(tolerance, range, is2d);
    const key = map.getKey(displayParams, type, hasNormals, isPlanar);
    const builder = map.getBuilderFromKey(key, { displayParams, type, range, is2d, isPlanar, tolerance, areaTolerance });

    const builder2 = map.get(key);

    // expect same key to return same builder reference
    expect(builder).to.equal(builder2);

    const builder3 = map.getBuilderFromKey(key, { displayParams, type, range, is2d, isPlanar, tolerance, areaTolerance });

    // expect same key pass into getBuilderFromKey to not create new instance of builder, but instead return previously stored instance
    expect(builder).to.equal(builder3);

    const key2 = map.getKey(displayParams, type, hasNormals, isPlanar);

    const builder4 = map.getBuilderFromKey(key2, { displayParams, type, range, is2d, isPlanar, tolerance, areaTolerance });

    // expect an equivalent key (different key instance) to return same builder reference
    expect(builder).to.equal(builder4);
  });
});<|MERGE_RESOLUTION|>--- conflicted
+++ resolved
@@ -69,14 +69,8 @@
       return;
     }
 
-<<<<<<< HEAD
-    const viewport = new Viewport(canvas, spatialView);
+    const viewport = new Viewport(viewDiv, spatialView);
     const primBuilder = new PrimitiveBuilder(System.instance, GraphicType.Scene, viewport);
-=======
-    const viewport = new Viewport(viewDiv, spatialView);
-    const gfParams = GraphicBuilderCreateParams.create(GraphicType.Scene, viewport);
-    const primBuilder = new PrimitiveBuilder(System.instance, gfParams);
->>>>>>> 71048591
 
     const pointA = new Point3d(-100, 0, 0);
     const pointB = new Point3d(0, 100, 0);
@@ -130,14 +124,8 @@
       return;
     }
 
-<<<<<<< HEAD
-    const viewport = new Viewport(canvas, spatialView);
+    const viewport = new Viewport(viewDiv, spatialView);
     const primBuilder = new PrimitiveBuilder(System.instance, GraphicType.Scene, viewport);
-=======
-    const viewport = new Viewport(viewDiv, spatialView);
-    const gfParams = GraphicBuilderCreateParams.create(GraphicType.Scene, viewport);
-    const primBuilder = new PrimitiveBuilder(System.instance, gfParams);
->>>>>>> 71048591
 
     const pointA = new Point3d(-100, 0, 0);
     const pointB = new Point3d(0, 100, 0);
@@ -194,14 +182,8 @@
       return;
     }
 
-<<<<<<< HEAD
-    const viewport = new Viewport(canvas, spatialView);
+    const viewport = new Viewport(viewDiv, spatialView);
     const primBuilder = new PrimitiveBuilder(System.instance, GraphicType.Scene, viewport);
-=======
-    const viewport = new Viewport(viewDiv, spatialView);
-    const gfParams = GraphicBuilderCreateParams.create(GraphicType.Scene, viewport);
-    const primBuilder = new PrimitiveBuilder(System.instance, gfParams);
->>>>>>> 71048591
 
     const pointA = new Point3d(-100, 0, 0);
     const pointB = new Point3d(0, 100, 0);
@@ -357,14 +339,8 @@
       return;
     }
 
-<<<<<<< HEAD
-    const viewport = new Viewport(canvas, spatialView);
+    const viewport = new Viewport(viewDiv, spatialView);
     const primBuilder = new PrimitiveBuilder(System.instance, GraphicType.Scene, viewport);
-=======
-    const viewport = new Viewport(viewDiv, spatialView);
-    const gfParams = GraphicBuilderCreateParams.create(GraphicType.Scene, viewport);
-    const primBuilder = new PrimitiveBuilder(System.instance, gfParams);
->>>>>>> 71048591
 
     const pointA = new Point3d(-100, 0, 0);
     const pointB = new Point3d(0, 100, 0);
@@ -409,14 +385,8 @@
       return;
     }
 
-<<<<<<< HEAD
-    const viewport = new Viewport(canvas, spatialView);
+    const viewport = new Viewport(viewDiv, spatialView);
     const primBuilder = new PrimitiveBuilder(System.instance, GraphicType.Scene, viewport);
-=======
-    const viewport = new Viewport(viewDiv, spatialView);
-    const gfParams = GraphicBuilderCreateParams.create(GraphicType.Scene, viewport);
-    const primBuilder = new PrimitiveBuilder(System.instance, gfParams);
->>>>>>> 71048591
 
     const pointA = new Point3d(-100, 0, 0);
     const pointB = new Point3d(0, 100, 0);
