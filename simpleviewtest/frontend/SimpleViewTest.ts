import { IModelApp, IModelConnection, ViewState, Viewport, ViewTool, BeButtonEvent, DecorateContext, StandardViewId } from "@bentley/imodeljs-frontend";
import { ImsActiveSecureTokenClient, ImsDelegationSecureTokenClient, AccessToken, AuthorizationToken, Project, IModel } from "@bentley/imodeljs-clients";
import { ElectronRpcManager, ElectronRpcConfiguration, StandaloneIModelRpcInterface, IModelTileRpcInterface, IModelReadRpcInterface, ViewQueryParams, ViewDefinitionProps, ColorDef } from "@bentley/imodeljs-common";
import { Point3d } from "@bentley/geometry-core";
import { OpenMode } from "@bentley/bentleyjs-core/lib/BeSQLite";
import { IModelApi } from "./IModelApi";
import { ProjectApi, ProjectScope } from "./ProjectApi";
import { remote } from "electron";

// tslint:disable:no-console

// show status in the output HTML
function showStatus(string1: string, string2?: string) {
  let outString: string = string1;
  if (string2)
    outString = outString.concat(" ", string2);
  document.getElementById("showstatus")!.innerHTML = outString;
}

class SimpleViewState {
  public accessToken?: AccessToken;
  public project?: Project;
  public iModel?: IModel;
  public iModelConnection?: IModelConnection;
  public viewDefinition?: ViewDefinitionProps;
  public viewState?: ViewState;
  public viewPort?: Viewport;
  constructor() { }
}

let activeViewState: SimpleViewState = new SimpleViewState();
const viewMap = new Map<string, ViewState>();
let theViewport: Viewport | undefined;

// Entry point - run the main function
main();

// retrieves configuration.json from the Public folder, and override configuration values from that.
// see configuration.json in simpleviewtest/public.
// alternatively, can open a standalone iModel from disk by setting iModelName to filename and standalone to true.
function retrieveConfigurationOverrides(configuration: any) {
  const request: XMLHttpRequest = new XMLHttpRequest();
  request.open("GET", "configuration.json", false);
  request.setRequestHeader("Cache-Control", "no-cache");
  request.onreadystatechange = ((_event: Event) => {
    if (request.readyState === XMLHttpRequest.DONE) {
      if (request.status === 200) {
        const newConfigurationInfo: any = JSON.parse(request.responseText);
        Object.assign(configuration, newConfigurationInfo);
      }
      // Everything is good, the response was received.
    } else {
      // Not ready yet.
    }
  });
  request.send();
}

// Apply environment overrides to configuration.
// This allows us to switch data sets without constantly editing configuration.json (and having to rebuild afterward).
function applyConfigurationOverrides(config: any): void {
  const filename = remote.process.env.SVT_STANDALONE_FILENAME;
  if (undefined !== filename) {
    config.iModelName = filename;
    config.viewName = remote.process.env.SVT_STANDALONE_VIEWNAME; // optional
    config.standalone = true;
  }
}

// log in to connect
async function loginToConnect(state: SimpleViewState, userName: string, password: string) {
  // tslint:disable-next-line:no-console
  console.log("Attempting login with userName", userName, "password", password);

  const authClient = new ImsActiveSecureTokenClient("QA");
  const accessClient = new ImsDelegationSecureTokenClient("QA");

  const authToken: AuthorizationToken = await authClient.getToken(userName, password);
  state.accessToken = await accessClient.getToken(authToken);
}

// opens the configured project
async function openProject(state: SimpleViewState, projectName: string) {
  state.project = await ProjectApi.getProjectByName(state.accessToken!, ProjectScope.Invited, projectName);
}

// opens the configured iModel
async function openIModel(state: SimpleViewState, iModelName: string) {
  state.iModel = await IModelApi.getIModelByName(state.accessToken!, state.project!.wsgId, iModelName);
  state.iModelConnection = await IModelApi.openIModel(state.accessToken!, state.project!.wsgId, state.iModel!.wsgId, undefined, OpenMode.Readonly);
}

// opens the configured iModel from disk
async function openStandaloneIModel(state: SimpleViewState, filename: string) {
  state.iModelConnection = await IModelConnection.openStandalone(filename);
}

// selects the configured view.
async function buildViewList(state: SimpleViewState, configurations?: { viewName?: string }) {
  const config = undefined !== configurations ? configurations : {};
  const viewList = document.getElementById("viewList") as HTMLSelectElement;
  const viewQueryParams: ViewQueryParams = { wantPrivate: false };
  const viewProps: ViewDefinitionProps[] = await state.iModelConnection!.views.queryProps(viewQueryParams);
  for (const viewProp of viewProps) {
    // look for view of the expected name.
    if (viewProp.code && viewProp.id) {
      const option = document.createElement("option");
      option.text = viewProp.code.value!;
      viewList.add(option);
      const viewState = await state.iModelConnection!.views.load(viewProp.id);
      viewMap.set(viewProp.code.value!, viewState);
      if (undefined === config.viewName)
        config.viewName = viewProp.code.value!;
      if (viewProp.code.value === config.viewName) {
        viewList!.value = viewProp.code.value;
        state.viewState = viewState;
      }
    }
  }
}

export class LocateTool extends ViewTool {
  public static toolId = "View.Locate";

  private _curPoint = new Point3d();
  private _worldPoint = new Point3d();
  private _haveWorldPoint = false;

  public constructor() { super(); }

  public updateDynamics(ev: BeButtonEvent) { this.onModelMotion(ev); }
  public onModelMotion(ev: BeButtonEvent) {
    this._curPoint.setFrom(ev.point);

    if (ev.viewport)
      ev.viewport.invalidateDecorations();
  }

  public onDataButtonDown(ev: BeButtonEvent) {
    this._worldPoint.setFrom(ev.point);
    this._haveWorldPoint = true;
    if (ev.viewport)
      ev.viewport.invalidateDecorations();
  }

  public decorate(context: DecorateContext) {
    context.viewport.drawLocateCursor(context, this._curPoint, context.viewport.pixelsFromInches(IModelApp.locateManager.getApertureInches()), true);
    if (this._haveWorldPoint) {
      const gf = context.createWorldOverlay();
      const color = ColorDef.red.clone();
      gf.setSymbology(color, color, 10);
      // gf.addPointString([this._worldPoint]);
      // context.addWorldOverlay(gf.finish()!);
      const pt = context.viewport.worldToView(this._worldPoint);
      gf.addPointString([pt]);
      context.addViewOverlay(gf.finish()!);
    }
  }
}

export class StandardViewRotationTool extends ViewTool {
  public static toolId = "View.StandardRotation";
  private rotations = [StandardViewId.Top, StandardViewId.Iso, StandardViewId.Front];
  private rotationNames = ["Top", "Iso", "Front"];
  private rotationIndex = 0;

  public onDataButtonDown(ev: BeButtonEvent) {
    if (ev.viewport) {
      showStatus(this.rotationNames[this.rotationIndex], "view");
      ev.viewport.setStandardRotation(this.rotations[this.rotationIndex]);
      this.rotationIndex = (this.rotationIndex + 1) % 3;
    }
  }
}

// opens the view and connects it to the HTML canvas element.
async function openView(state: SimpleViewState) {
  // find the canvas.
  const htmlCanvas: HTMLCanvasElement = document.getElementById("imodelview") as HTMLCanvasElement;
  if (htmlCanvas) {
    const target = IModelApp.renderSystem.createTarget(htmlCanvas);
    theViewport = new Viewport(htmlCanvas, state.viewState!, target);
    await _changeView(state.viewState!);
    IModelApp.viewManager.addViewport(theViewport);
  }
}

async function _changeView(view: ViewState) {
  await theViewport!.changeView(view);
}

// functions that start viewing commands, associated with icons in wireIconsToFunctions
function startFit(_event: any) {
  IModelApp.tools.run("View.Fit", theViewport!, true);
}

// starts Window Area
function startWindowArea(_event: any) {
  IModelApp.tools.run("View.WindowArea", theViewport!);
}

// starts element selection tool
function startSelect(_event: any) {
  // ###TODO: SelectTool is busted in various ways...use LocateTool for demo.
  // IModelApp.tools.run("Select");
  IModelApp.tools.run("View.Locate", theViewport!);
}

// starts walk command
function startWalk(_event: any) {
  IModelApp.tools.run("View.Walk", theViewport!);
}

// start rotate view.
function startRotateView(_event: any) {
  IModelApp.tools.run("View.Rotate", theViewport!);
}

// start rotate view.
function switchStandardRotation(_event: any) {
  IModelApp.tools.run("View.StandardRotation", theViewport!);
}

// start rotate view.
function changeView(event: any) {
  const viewName = event.target.selectedOptions["0"].label;
  _changeView(viewMap.get(viewName)!);
}

<<<<<<< HEAD
// undo prev view manipulation
function doUndo(_event: any) {
  IModelApp.tools.run("View.Undo", theViewport!);
}

// redo view manipulation
function doRedo(_event: any) {
  IModelApp.tools.run("View.Redo", theViewport!);
=======
async function clearViews() {
  await activeViewState.iModelConnection!.closeStandalone();
  activeViewState = new SimpleViewState();
  viewMap.clear();
  document.getElementById("viewList")!.innerHTML = "";
}

async function resetStandaloneIModel(filename: string) {
  const spinner = document.getElementById("spinner") as HTMLDivElement;
  spinner.style.display = "block";
  IModelApp.viewManager.dropViewport(theViewport!);
  IModelApp.renderSystem.onShutDown();
  await clearViews();
  await openStandaloneIModel(activeViewState, filename);
  await buildViewList(activeViewState);
  await openView(activeViewState);
  spinner.style.display = "none";
}

function selectIModel(): void {
  const options: Electron.OpenDialogOptions = {
    properties: ["openFile"],
    filters: [{ name: "IModels", extensions: [ "ibim", "bim" ] }],
  };
  remote.dialog.showOpenDialog(options, async (filePaths?: string[]) => {
    if (undefined !== filePaths)
      await resetStandaloneIModel(filePaths[0]);
  });
>>>>>>> 83ac95e7
}

// associate viewing commands to icons. I couldn't get assigning these in the HTML to work.
function wireIconsToFunctions() {
  document.getElementById("selectIModel")!.addEventListener("click", selectIModel);
  document.getElementById("viewList")!.addEventListener("change", changeView);
  document.getElementById("startFit")!.addEventListener("click", startFit);
  document.getElementById("startWindowArea")!.addEventListener("click", startWindowArea);
  document.getElementById("startZoom")!.addEventListener("click", startSelect);
  document.getElementById("startWalk")!.addEventListener("click", startWalk);
  document.getElementById("startRotateView")!.addEventListener("click", startRotateView);
  document.getElementById("switchStandardRotation")!.addEventListener("click", switchStandardRotation);
  document.getElementById("doUndo")!.addEventListener("click", doUndo);
  document.getElementById("doRedo")!.addEventListener("click", doRedo);
}

// ----------------------------------------------------------
// main entry point.
async function main() {
  // this is the default configuration
  const configuration: any = {
    userName: "bistroDEV_pmadm1@mailinator.com",
    password: "pmadm1",
    projectName: "plant-sta",
    iModelName: "NabeelQATestiModel",
  };

  // override anything that's in the configuration
  retrieveConfigurationOverrides(configuration);
  applyConfigurationOverrides(configuration);
  console.log("Configuration", JSON.stringify(configuration));

  // start the app.
  IModelApp.startup("QA", true);

  if (ElectronRpcConfiguration.isElectron)
    ElectronRpcManager.initializeClient({}, [IModelTileRpcInterface, StandaloneIModelRpcInterface, IModelReadRpcInterface]);

  const spinner = document.getElementById("spinner") as HTMLDivElement;
  spinner.style.display = "block";

  try {
    // initialize the Project and IModel Api
    await ProjectApi.init();
    await IModelApi.init();

    IModelApp.tools.register(LocateTool);
    IModelApp.tools.register(StandardViewRotationTool);

    if (!configuration.standalone) {
      // log in.
      showStatus("logging in as", configuration.userName);
      await loginToConnect(activeViewState, configuration.userName, configuration.password);

      // open the specified project
      showStatus("opening Project", configuration.projectName);
      await openProject(activeViewState, configuration.projectName);

      // open the specified iModel
      showStatus("opening iModel", configuration.iModelName);
      await openIModel(activeViewState, configuration.iModelName);
    } else {
      showStatus("Opening", configuration.iModelName);
      await openStandaloneIModel(activeViewState, configuration.iModelName);
    }

    // open the specified view
    showStatus("opening View", configuration.viewName);
    await buildViewList(activeViewState, configuration);

    // now connect the view to the canvas
    await openView(activeViewState);

    showStatus("View Ready");
  } catch (reason) {
    alert(reason);
    return;
  }

  spinner.style.display = "none";

  wireIconsToFunctions();
  console.log("This is from frontend/main");
}<|MERGE_RESOLUTION|>--- conflicted
+++ resolved
@@ -227,16 +227,6 @@
   _changeView(viewMap.get(viewName)!);
 }
 
-<<<<<<< HEAD
-// undo prev view manipulation
-function doUndo(_event: any) {
-  IModelApp.tools.run("View.Undo", theViewport!);
-}
-
-// redo view manipulation
-function doRedo(_event: any) {
-  IModelApp.tools.run("View.Redo", theViewport!);
-=======
 async function clearViews() {
   await activeViewState.iModelConnection!.closeStandalone();
   activeViewState = new SimpleViewState();
@@ -259,13 +249,22 @@
 function selectIModel(): void {
   const options: Electron.OpenDialogOptions = {
     properties: ["openFile"],
-    filters: [{ name: "IModels", extensions: [ "ibim", "bim" ] }],
+    filters: [{ name: "IModels", extensions: ["ibim", "bim"] }],
   };
   remote.dialog.showOpenDialog(options, async (filePaths?: string[]) => {
     if (undefined !== filePaths)
       await resetStandaloneIModel(filePaths[0]);
   });
->>>>>>> 83ac95e7
+}
+
+// undo prev view manipulation
+function doUndo(_event: any) {
+  IModelApp.tools.run("View.Undo", theViewport!);
+}
+
+// redo view manipulation
+function doRedo(_event: any) {
+  IModelApp.tools.run("View.Redo", theViewport!);
 }
 
 // associate viewing commands to icons. I couldn't get assigning these in the HTML to work.
