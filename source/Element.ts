--- conflicted
+++ resolved
@@ -1,320 +1,311 @@
-/*---------------------------------------------------------------------------------------------
-|  $Copyright: (c) 2017 Bentley Systems, Incorporated. All rights reserved. $
- *--------------------------------------------------------------------------------------------*/
-
-import { Code, CodeProps, Id, IModel, GeometryStream, Placement3d, Placement2d } from "./IModel";
-import { JsonUtils } from "@bentley/bentleyjs-core/lib/JsonUtils";
-import { ECClass, ClassMetaData, ClassProps } from "./ECClass";
-
-/** The Id and relationship class of an Element that is related to another Element */
-export class RelatedElement {
-  constructor(public id: Id, public relClass?: string) { }
-  public static fromJSON(json?: any): RelatedElement | undefined {
-    return json ? new RelatedElement(new Id(json.id), JsonUtils.asString(json.relClass)) : undefined;
-  }
-}
-
-export interface ElementProps extends ClassProps {
-  model: Id | string;
-  code: CodeProps;
-  id: Id | string;
-  parent?: RelatedElement;
-  federationGuid?: string;
-  userLabel?: string;
-  jsonProperties?: any;
-}
-
-/** An element within an iModel */
-export class Element extends ECClass {
-  public id: Id;
-  public model: Id;
-  public code: Code;
-  public parent?: RelatedElement;
-  public federationGuid?: string;
-  public userLabel?: string;
-  public jsonProperties: any;
-
-  /** constructor for Element */
-  constructor(props: ElementProps) {
-    super(props);
-    this.id = new Id(props.id);
-    this.code = new Code(props.code);
-    this.model = new Id(props.model);
-    this.parent = RelatedElement.fromJSON(props.parent);
-    this.federationGuid = props.federationGuid;
-    this.userLabel = props.userLabel;
-    this.jsonProperties = props.jsonProperties ? props.jsonProperties : {};
-  }
-
-  /** Get the metadata for the ECClass of this element. */
-  public async getECClass(): Promise<ClassMetaData> { return Object.getPrototypeOf(this).constructor.getECClassFor(this.iModel, this.schemaName, this.className); }
-
-  public getUserProperties(): any { if (!this.jsonProperties.UserProps) this.jsonProperties.UserProps = {}; return this.jsonProperties.UserProps; }
-  public setUserProperties(nameSpace: string, value: any) { this.getUserProperties()[nameSpace] = value; }
-  public removeUserProperties(nameSpace: string) { delete this.getUserProperties()[nameSpace]; }
-
-  /** Get the specified ECClass metadata */
-  public static getECClassFor(imodel: IModel, schemaName: string, className: string): Promise<ClassMetaData> {
-    if ((null == this.ecClass) || !this.hasOwnProperty("ecClass")) {
-<<<<<<< HEAD
-      const p = new Promise<ClassDef>((resolve, reject) => {
-        imodel.dgnDb.getECClassMetaData(schemaName, className)
-          .then(({ error, result: mstr }) => {
-            if (error || !mstr)
-              reject(error ? error.message : "");
-            else
-              resolve(this.ecClass = JSON.parse(mstr));
-          });
-=======
-      const p = new Promise<ClassMetaData>((resolve, reject) => {
-        imodel.dgnDb.getECClassMetaData(schemaName, className).then((mstr: string) => {
-          resolve(this.ecClass = JSON.parse(mstr));
-        }).catch((reason: any) => {
-          reject(reason);
-        });
->>>>>>> 8437e632
-      });
-      return p;
-    }
-    return new Promise<ClassMetaData>((resolve, _reject) => resolve(this.ecClass));
-  }
-}
-
-/** Properties of a GeometricElement */
-export interface GeometricElementProps extends ElementProps {
-  category?: Id | string;
-  geom?: GeometryStream;
-}
-
-/** A Geometric element. All geometry held by a GeometricElement is positioned relative to its placement. */
-export class GeometricElement extends Element {
-  public category: Id;
-  public geom?: GeometryStream;
-  public constructor(props: GeometricElementProps) {
-    super(props);
-    this.category = new Id(props.category);
-    this.geom = props.geom;
-  }
-}
-
-/** A RelatedElement that describes the type definition of an element. */
-export class TypeDefinition extends RelatedElement {
-  constructor(definitionId: Id, relationshipClass?: string) { super(definitionId, relationshipClass); }
-}
-
-/** Properties that define a GeometricElement3d */
-export interface GeometricElement3dProps extends GeometricElementProps {
-  placement?: Placement3d;
-  typeDefinition?: TypeDefinition;
-}
-
-/** A Geometric 3d element. */
-export class GeometricElement3d extends GeometricElement {
-  public placement: Placement3d;
-  public typeDefinition?: TypeDefinition;
-
-  public constructor(props: GeometricElement3dProps) {
-    super(props);
-    this.placement = Placement3d.fromJSON(props.placement);
-    if (props.typeDefinition)
-      this.typeDefinition = TypeDefinition.fromJSON(props.typeDefinition);
-  }
-}
-
-/** Properties that define a GeometricElement2d */
-export interface GeometricElement2dProps extends GeometricElementProps {
-  placement?: Placement2d;
-  typeDefinition?: TypeDefinition;
-}
-
-/** A Geometric 2d element. */
-export class GeometricElement2d extends GeometricElement {
-  public placement: Placement2d;
-  public typeDefinition?: TypeDefinition;
-
-  public constructor(props: GeometricElement2dProps) {
-    super(props);
-    this.placement = Placement2d.fromJSON(props.placement);
-    if (props.typeDefinition)
-      this.typeDefinition = TypeDefinition.fromJSON(props.typeDefinition);
-  }
-}
-
-export class SpatialElement extends GeometricElement3d {
-  public constructor(props: GeometricElement3dProps) { super(props); }
-}
-
-export class PhysicalElement extends SpatialElement {
-  public constructor(props: GeometricElement3dProps) { super(props); }
-}
-
-export class PhysicalPortion extends PhysicalElement {
-  public constructor(props: GeometricElement3dProps) { super(props); }
-}
-
-/** A SpatialElement that identifies a tracked real word 3-dimensional location but has no mass and cannot be touched.
- *  Examples include grid lines, parcel boundaries, and work areas.
- */
-export class SpatialLocationElement extends SpatialElement {
-  public constructor(props: GeometricElement3dProps) { super(props); }
-}
-
-/** A SpatialLocationPortion represents an arbitrary portion of a larger SpatialLocationElement that will be broken down in
- *  more detail in a separate (sub) SpatialLocationModel.
- */
-export class SpatialLocationPortion extends SpatialLocationElement {
-  public constructor(props: GeometricElement3dProps) { super(props); }
-}
-
-/** An InformationContentElement identifies and names information content.
- * @see InformationCarrierElement
- */
-export class InformationContentElement extends Element {
-  constructor(props: ElementProps) { super(props); }
-}
-
-export class InformationReferenceElement extends InformationContentElement {
-  public constructor(props: ElementProps) { super(props); }
-}
-
-export class Subject extends InformationReferenceElement {
-  public constructor(props: ElementProps) { super(props); }
-}
-
-/** A Document is an InformationContentElement that identifies the content of a document.
- * The realized form of a document is called a DocumentCarrier (different class than Document).
- * For example, a will is a legal document. The will published into a PDF file is an ElectronicDocumentCopy.
- * The will printed onto paper is a PrintedDocumentCopy.
- * In this example, the Document only identifies, names, and tracks the content of the will.
- */
-export class Document extends InformationContentElement {
-  constructor(props: ElementProps) { super(props); }
-}
-
-export class Drawing extends Document {
-  constructor(props: ElementProps) { super(props); }
-}
-
-export class SectionDrawing extends Drawing {
-  constructor(props: ElementProps) { super(props); }
-}
-
-/** An InformationCarrierElement is a proxy for an information carrier in the physical world.
- *  For example, the arrangement of ink on a paper document or an electronic file is an information carrier.
- *  The content is tracked separately from the carrier.
- *  @see InformationContentElement
- */
-export class InformationCarrierElement extends Element {
-  constructor(props: ElementProps) { super(props); }
-}
-
-/** An information element whose main purpose is to hold an information record. */
-export class InformationRecordElement extends InformationContentElement {
-  constructor(props: ElementProps) { super(props); }
-}
-
-/** A DefinitionElement resides in (and only in) a DefinitionModel. */
-export class DefinitionElement extends InformationContentElement {
-  constructor(props: ElementProps) { super(props); }
-}
-
-export class TypeDefinitionElement extends DefinitionElement {
-  public recipe?: RelatedElement;
-  constructor(props: ElementProps) { super(props); }
-}
-
-export class RecipeDefinitionElement extends DefinitionElement {
-  constructor(props: ElementProps) { super(props); }
-}
-
-/** A PhysicalType typically corresponds to a @em type of physical object that can be ordered from a catalog.
- *  The PhysicalType system is also a database normalization strategy because properties that are the same
- *  across all instances are stored with the PhysicalType versus being repeated per PhysicalElement instance.
- */
-export class PhysicalType extends TypeDefinitionElement {
-  constructor(props: ElementProps) { super(props); }
-}
-
-/** The SpatialLocationType system is a database normalization strategy because properties that are the same
- *  across all instances are stored with the SpatialLocationType versus being repeated per SpatialLocationElement instance.
- */
-export class SpatialLocationType extends TypeDefinitionElement {
-  constructor(props: ElementProps) { super(props); }
-}
-
-export class TemplateRecipe3d extends RecipeDefinitionElement {
-  constructor(props: ElementProps) { super(props); }
-}
-
-export class GraphicalType2d extends TypeDefinitionElement {
-  constructor(props: ElementProps) { super(props); }
-}
-
-export class TemplateRecipe2d extends RecipeDefinitionElement {
-  constructor(props: ElementProps) { super(props); }
-}
-
-export class InformationPartitionElement extends InformationContentElement {
-  constructor(props: ElementProps) { super(props); }
-}
-
-/** A DefinitionPartition provides a starting point for a DefinitionModel hierarchy
- *  @note DefinitionPartition elements only reside in the RepositoryModel
- */
-export class DefinitionPartition extends InformationPartitionElement {
-  constructor(props: ElementProps) { super(props); }
-}
-
-/** A DocumentPartition provides a starting point for a DocumentListModel hierarchy
- *  @note DocumentPartition elements only reside in the RepositoryModel
- */
-export class DocumentPartition extends InformationPartitionElement {
-  constructor(props: ElementProps) { super(props); }
-}
-
-/** A GroupInformationPartition provides a starting point for a GroupInformationModel hierarchy
- *  @note GroupInformationPartition elements only reside in the RepositoryModel
- */
-export class GroupInformationPartition extends InformationPartitionElement {
-  constructor(props: ElementProps) { super(props); }
-}
-
-/** An InformationRecordPartition provides a starting point for a InformationRecordModel hierarchy
- *  @note InformationRecordPartition elements only reside in the RepositoryModel
- */
-export class InformationRecordPartition extends InformationPartitionElement {
-  constructor(props: ElementProps) { super(props); }
-}
-
-/** A PhysicalPartition provides a starting point for a PhysicalModel hierarchy
- *  @note PhysicalPartition elements only reside in the RepositoryModel
- */
-export class PhysicalPartition extends InformationPartitionElement {
-  constructor(props: ElementProps) { super(props); }
-}
-
-/** A SpatialLocationPartition provides a starting point for a SpatialLocationModel hierarchy
- *  @note SpatialLocationPartition elements only reside in the RepositoryModel
- */
-export class SpatialLocationPartition extends InformationPartitionElement {
-  constructor(props: ElementProps) { super(props); }
-}
-
-/** A GroupInformationElement resides in (and only in) a GroupInformationModel. */
-export class GroupInformationElement extends InformationReferenceElement {
-  constructor(props: ElementProps) { super(props); }
-}
-
-/** Abstract base class for roles played by other (typically physical) elements.
- *  For example:
- *  - <i>Lawyer</i> and <i>employee</i> are potential roles of a person
- *  - <i>Asset</i> and <i>safety hazard</i> are potential roles of a PhysicalElement
- */
-export class RoleElement extends Element {
-  constructor(props: ElementProps) { super(props); }
-}
-
-/** A LinkPartition provides a starting point for a LinkModel hierarchy */
-export class LinkPartition extends InformationPartitionElement {
-  constructor(props: ElementProps) { super(props); }
-}
+/*---------------------------------------------------------------------------------------------
+|  $Copyright: (c) 2017 Bentley Systems, Incorporated. All rights reserved. $
+ *--------------------------------------------------------------------------------------------*/
+
+import { Code, CodeProps, Id, IModel, GeometryStream, Placement3d, Placement2d } from "./IModel";
+import { JsonUtils } from "@bentley/bentleyjs-core/lib/JsonUtils";
+import { ECClass, ClassMetaData, ClassProps } from "./ECClass";
+
+/** The Id and relationship class of an Element that is related to another Element */
+export class RelatedElement {
+  constructor(public id: Id, public relClass?: string) { }
+  public static fromJSON(json?: any): RelatedElement | undefined {
+    return json ? new RelatedElement(new Id(json.id), JsonUtils.asString(json.relClass)) : undefined;
+  }
+}
+
+export interface ElementProps extends ClassProps {
+  model: Id | string;
+  code: CodeProps;
+  id: Id | string;
+  parent?: RelatedElement;
+  federationGuid?: string;
+  userLabel?: string;
+  jsonProperties?: any;
+}
+
+/** An element within an iModel */
+export class Element extends ECClass {
+  public id: Id;
+  public model: Id;
+  public code: Code;
+  public parent?: RelatedElement;
+  public federationGuid?: string;
+  public userLabel?: string;
+  public jsonProperties: any;
+
+  /** constructor for Element */
+  constructor(props: ElementProps) {
+    super(props);
+    this.id = new Id(props.id);
+    this.code = new Code(props.code);
+    this.model = new Id(props.model);
+    this.parent = RelatedElement.fromJSON(props.parent);
+    this.federationGuid = props.federationGuid;
+    this.userLabel = props.userLabel;
+    this.jsonProperties = props.jsonProperties ? props.jsonProperties : {};
+  }
+
+  /** Get the metadata for the ECClass of this element. */
+  public async getECClass(): Promise<ClassMetaData> { return Object.getPrototypeOf(this).constructor.getECClassFor(this.iModel, this.schemaName, this.className); }
+
+  public getUserProperties(): any { if (!this.jsonProperties.UserProps) this.jsonProperties.UserProps = {}; return this.jsonProperties.UserProps; }
+  public setUserProperties(nameSpace: string, value: any) { this.getUserProperties()[nameSpace] = value; }
+  public removeUserProperties(nameSpace: string) { delete this.getUserProperties()[nameSpace]; }
+
+  /** Get the specified ECClass metadata */
+  public static getECClassFor(imodel: IModel, schemaName: string, className: string): Promise<ClassMetaData> {
+    if ((null == this.ecClass) || !this.hasOwnProperty("ecClass")) {
+      const p = new Promise<ClassMetaData>((resolve, reject) => {
+        imodel.dgnDb.getECClassMetaData(schemaName, className)
+          .then(({ error, result: mstr }) => {
+            if (error || !mstr)
+              reject(error ? error.message : "");
+            else
+              resolve(this.ecClass = JSON.parse(mstr));
+          });
+      });
+      return p;
+    }
+    return new Promise<ClassMetaData>((resolve, _reject) => resolve(this.ecClass));
+  }
+}
+
+/** Properties of a GeometricElement */
+export interface GeometricElementProps extends ElementProps {
+  category?: Id | string;
+  geom?: GeometryStream;
+}
+
+/** A Geometric element. All geometry held by a GeometricElement is positioned relative to its placement. */
+export class GeometricElement extends Element {
+  public category: Id;
+  public geom?: GeometryStream;
+  public constructor(props: GeometricElementProps) {
+    super(props);
+    this.category = new Id(props.category);
+    this.geom = props.geom;
+  }
+}
+
+/** A RelatedElement that describes the type definition of an element. */
+export class TypeDefinition extends RelatedElement {
+  constructor(definitionId: Id, relationshipClass?: string) { super(definitionId, relationshipClass); }
+}
+
+/** Properties that define a GeometricElement3d */
+export interface GeometricElement3dProps extends GeometricElementProps {
+  placement?: Placement3d;
+  typeDefinition?: TypeDefinition;
+}
+
+/** A Geometric 3d element. */
+export class GeometricElement3d extends GeometricElement {
+  public placement: Placement3d;
+  public typeDefinition?: TypeDefinition;
+
+  public constructor(props: GeometricElement3dProps) {
+    super(props);
+    this.placement = Placement3d.fromJSON(props.placement);
+    if (props.typeDefinition)
+      this.typeDefinition = TypeDefinition.fromJSON(props.typeDefinition);
+  }
+}
+
+/** Properties that define a GeometricElement2d */
+export interface GeometricElement2dProps extends GeometricElementProps {
+  placement?: Placement2d;
+  typeDefinition?: TypeDefinition;
+}
+
+/** A Geometric 2d element. */
+export class GeometricElement2d extends GeometricElement {
+  public placement: Placement2d;
+  public typeDefinition?: TypeDefinition;
+
+  public constructor(props: GeometricElement2dProps) {
+    super(props);
+    this.placement = Placement2d.fromJSON(props.placement);
+    if (props.typeDefinition)
+      this.typeDefinition = TypeDefinition.fromJSON(props.typeDefinition);
+  }
+}
+
+export class SpatialElement extends GeometricElement3d {
+  public constructor(props: GeometricElement3dProps) { super(props); }
+}
+
+export class PhysicalElement extends SpatialElement {
+  public constructor(props: GeometricElement3dProps) { super(props); }
+}
+
+export class PhysicalPortion extends PhysicalElement {
+  public constructor(props: GeometricElement3dProps) { super(props); }
+}
+
+/** A SpatialElement that identifies a tracked real word 3-dimensional location but has no mass and cannot be touched.
+ *  Examples include grid lines, parcel boundaries, and work areas.
+ */
+export class SpatialLocationElement extends SpatialElement {
+  public constructor(props: GeometricElement3dProps) { super(props); }
+}
+
+/** A SpatialLocationPortion represents an arbitrary portion of a larger SpatialLocationElement that will be broken down in
+ *  more detail in a separate (sub) SpatialLocationModel.
+ */
+export class SpatialLocationPortion extends SpatialLocationElement {
+  public constructor(props: GeometricElement3dProps) { super(props); }
+}
+
+/** An InformationContentElement identifies and names information content.
+ * @see InformationCarrierElement
+ */
+export class InformationContentElement extends Element {
+  constructor(props: ElementProps) { super(props); }
+}
+
+export class InformationReferenceElement extends InformationContentElement {
+  public constructor(props: ElementProps) { super(props); }
+}
+
+export class Subject extends InformationReferenceElement {
+  public constructor(props: ElementProps) { super(props); }
+}
+
+/** A Document is an InformationContentElement that identifies the content of a document.
+ * The realized form of a document is called a DocumentCarrier (different class than Document).
+ * For example, a will is a legal document. The will published into a PDF file is an ElectronicDocumentCopy.
+ * The will printed onto paper is a PrintedDocumentCopy.
+ * In this example, the Document only identifies, names, and tracks the content of the will.
+ */
+export class Document extends InformationContentElement {
+  constructor(props: ElementProps) { super(props); }
+}
+
+export class Drawing extends Document {
+  constructor(props: ElementProps) { super(props); }
+}
+
+export class SectionDrawing extends Drawing {
+  constructor(props: ElementProps) { super(props); }
+}
+
+/** An InformationCarrierElement is a proxy for an information carrier in the physical world.
+ *  For example, the arrangement of ink on a paper document or an electronic file is an information carrier.
+ *  The content is tracked separately from the carrier.
+ *  @see InformationContentElement
+ */
+export class InformationCarrierElement extends Element {
+  constructor(props: ElementProps) { super(props); }
+}
+
+/** An information element whose main purpose is to hold an information record. */
+export class InformationRecordElement extends InformationContentElement {
+  constructor(props: ElementProps) { super(props); }
+}
+
+/** A DefinitionElement resides in (and only in) a DefinitionModel. */
+export class DefinitionElement extends InformationContentElement {
+  constructor(props: ElementProps) { super(props); }
+}
+
+export class TypeDefinitionElement extends DefinitionElement {
+  public recipe?: RelatedElement;
+  constructor(props: ElementProps) { super(props); }
+}
+
+export class RecipeDefinitionElement extends DefinitionElement {
+  constructor(props: ElementProps) { super(props); }
+}
+
+/** A PhysicalType typically corresponds to a @em type of physical object that can be ordered from a catalog.
+ *  The PhysicalType system is also a database normalization strategy because properties that are the same
+ *  across all instances are stored with the PhysicalType versus being repeated per PhysicalElement instance.
+ */
+export class PhysicalType extends TypeDefinitionElement {
+  constructor(props: ElementProps) { super(props); }
+}
+
+/** The SpatialLocationType system is a database normalization strategy because properties that are the same
+ *  across all instances are stored with the SpatialLocationType versus being repeated per SpatialLocationElement instance.
+ */
+export class SpatialLocationType extends TypeDefinitionElement {
+  constructor(props: ElementProps) { super(props); }
+}
+
+export class TemplateRecipe3d extends RecipeDefinitionElement {
+  constructor(props: ElementProps) { super(props); }
+}
+
+export class GraphicalType2d extends TypeDefinitionElement {
+  constructor(props: ElementProps) { super(props); }
+}
+
+export class TemplateRecipe2d extends RecipeDefinitionElement {
+  constructor(props: ElementProps) { super(props); }
+}
+
+export class InformationPartitionElement extends InformationContentElement {
+  constructor(props: ElementProps) { super(props); }
+}
+
+/** A DefinitionPartition provides a starting point for a DefinitionModel hierarchy
+ *  @note DefinitionPartition elements only reside in the RepositoryModel
+ */
+export class DefinitionPartition extends InformationPartitionElement {
+  constructor(props: ElementProps) { super(props); }
+}
+
+/** A DocumentPartition provides a starting point for a DocumentListModel hierarchy
+ *  @note DocumentPartition elements only reside in the RepositoryModel
+ */
+export class DocumentPartition extends InformationPartitionElement {
+  constructor(props: ElementProps) { super(props); }
+}
+
+/** A GroupInformationPartition provides a starting point for a GroupInformationModel hierarchy
+ *  @note GroupInformationPartition elements only reside in the RepositoryModel
+ */
+export class GroupInformationPartition extends InformationPartitionElement {
+  constructor(props: ElementProps) { super(props); }
+}
+
+/** An InformationRecordPartition provides a starting point for a InformationRecordModel hierarchy
+ *  @note InformationRecordPartition elements only reside in the RepositoryModel
+ */
+export class InformationRecordPartition extends InformationPartitionElement {
+  constructor(props: ElementProps) { super(props); }
+}
+
+/** A PhysicalPartition provides a starting point for a PhysicalModel hierarchy
+ *  @note PhysicalPartition elements only reside in the RepositoryModel
+ */
+export class PhysicalPartition extends InformationPartitionElement {
+  constructor(props: ElementProps) { super(props); }
+}
+
+/** A SpatialLocationPartition provides a starting point for a SpatialLocationModel hierarchy
+ *  @note SpatialLocationPartition elements only reside in the RepositoryModel
+ */
+export class SpatialLocationPartition extends InformationPartitionElement {
+  constructor(props: ElementProps) { super(props); }
+}
+
+/** A GroupInformationElement resides in (and only in) a GroupInformationModel. */
+export class GroupInformationElement extends InformationReferenceElement {
+  constructor(props: ElementProps) { super(props); }
+}
+
+/** Abstract base class for roles played by other (typically physical) elements.
+ *  For example:
+ *  - <i>Lawyer</i> and <i>employee</i> are potential roles of a person
+ *  - <i>Asset</i> and <i>safety hazard</i> are potential roles of a PhysicalElement
+ */
+export class RoleElement extends Element {
+  constructor(props: ElementProps) { super(props); }
+}
+
+/** A LinkPartition provides a starting point for a LinkModel hierarchy */
+export class LinkPartition extends InformationPartitionElement {
+  constructor(props: ElementProps) { super(props); }
+}