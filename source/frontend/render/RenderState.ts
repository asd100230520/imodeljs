/*---------------------------------------------------------------------------------------------
| $Copyright: (c) 2018 Bentley Systems, Incorporated. All rights reserved. $
 *--------------------------------------------------------------------------------------------*/

import { GL } from "./GL";

export class RenderStateFlags {
  public cull: boolean = false;
  public depthTest: boolean = false;
  public blend: boolean = false;
  public stencilTest: boolean = false;
  public depthMask: boolean = true;

  public constructor(src?: RenderStateFlags) {
    if (src) {
      this.copyFrom(src);
    }
  }

  public copyFrom(src: RenderStateFlags): void {
    this.cull = src.cull;
    this.depthTest = src.depthTest;
    this.blend = src.blend;
    this.stencilTest = src.stencilTest;
    this.depthMask = src.depthMask;
  }

  public clone(result?: RenderStateFlags): RenderStateFlags {
    if (!result) {
      return new RenderStateFlags(this);
    } else {
      result.copyFrom(this);
      return result;
    }
  }

  public equals(rhs: RenderStateFlags): boolean {
    return this.cull === rhs.cull
        && this.depthTest === rhs.depthTest
        && this.blend === rhs.blend
        && this.stencilTest === rhs.stencilTest
        && this.depthMask === rhs.depthMask;
  }

  public apply(gl: WebGLRenderingContext, previousFlags: RenderStateFlags): void {
    RenderStateFlags.enableOrDisable(gl, this.cull, GL.Capability.CullFace, previousFlags.cull);
    RenderStateFlags.enableOrDisable(gl, this.depthTest, GL.Capability.DepthTest, previousFlags.depthTest);
    RenderStateFlags.enableOrDisable(gl, this.blend, GL.Capability.Blend, previousFlags.blend);
    RenderStateFlags.enableOrDisable(gl, this.stencilTest, GL.Capability.StencilTest, previousFlags.stencilTest);

    if (previousFlags.depthMask !== this.depthMask) {
      gl.depthMask(this.depthMask);
    }
  }

  public static enableOrDisable(gl: WebGLRenderingContext, currentFlag: boolean, value: number, previousFlag: boolean) {
    if (currentFlag !== previousFlag) {
      if (currentFlag) {
        gl.enable(value);
      } else {
        gl.disable(value);
      }
    }
  }
}

export class RenderStateBlend {
  public color: [number, number, number, number] = [0.0, 0.0, 0.0, 0.0];
  public equationRgb: GL.BlendEquation = GL.BlendEquation.Default;
  public equationAlpha: GL.BlendEquation = GL.BlendEquation.Default;
  public functionSourceRgb: GL.BlendFactor = GL.BlendFactor.DefaultSrc;
  public functionSourceAlpha: GL.BlendFactor = GL.BlendFactor.DefaultSrc;
  public functionDestRgb: GL.BlendFactor = GL.BlendFactor.DefaultDst;
  public functionDestAlpha: GL.BlendFactor = GL.BlendFactor.DefaultDst;

  public constructor(src?: RenderStateBlend) {
    if (src) {
      this.copyFrom(src);
    }
  }

  public apply(gl: WebGLRenderingContext, previousBlend?: RenderStateBlend): void {
    if (previousBlend === undefined || previousBlend.color !== this.color) {
      gl.blendColor(this.color[0], this.color[1], this.color[2], this.color[3]);
    }
    if (previousBlend === undefined || previousBlend.equationRgb !== this.equationRgb || previousBlend.equationAlpha !== this.equationAlpha) {
      gl.blendEquationSeparate(this.equationRgb, this.equationAlpha);
    }
    if (previousBlend === undefined || previousBlend.functionSourceRgb !== this.functionSourceRgb || previousBlend.functionSourceAlpha !== this.functionSourceAlpha
      || previousBlend.functionDestRgb !== this.functionDestRgb || previousBlend.functionDestAlpha !== this.functionDestAlpha) {
      gl.blendFuncSeparate(this.functionSourceRgb, this.functionSourceAlpha, this.functionDestRgb, this.functionDestAlpha);
    }
  }

  public copyFrom(src: RenderStateBlend): void {
<<<<<<< HEAD
    this.setColor (src.color);
=======
    this.setColor(src.color);
>>>>>>> fa39c5ee
    this.equationRgb = src.equationRgb;
    this.equationAlpha = src.equationAlpha;
    this.functionSourceRgb = src.functionSourceRgb;
    this.functionSourceAlpha = src.functionSourceAlpha;
    this.functionDestRgb = src.functionDestRgb;
    this.functionDestAlpha = src.functionDestAlpha;
  }

  public clone(result?: RenderStateBlend): RenderStateBlend {
    if (!result) {
      return new RenderStateBlend(this);
    } else {
      result.copyFrom(this);
      return result;
    }
  }

  public equals(rhs: RenderStateBlend): boolean {
    return this.color[0] === rhs.color[0] && this.color[1] === rhs.color[1] && this.color[2] === rhs.color[2] && this.color[3] === rhs.color[3]
        && this.equationRgb === rhs.equationRgb
        && this.equationAlpha === rhs.equationAlpha
        && this.functionSourceRgb === rhs.functionSourceRgb
        && this.functionSourceAlpha === rhs.functionSourceAlpha
        && this.functionDestRgb === rhs.functionDestRgb
        && this.functionDestAlpha === rhs.functionDestAlpha;
  }

  public setColor(color: [number, number, number, number]) {
    this.color[0] = color[0];
    this.color[1] = color[1];
    this.color[2] = color[2];
    this.color[3] = color[3];
  }

  public setBlendFunc(src: GL.BlendFactor, dst: GL.BlendFactor): void {
    this.setBlendFuncSeperate(src, src, dst, dst);
  }

  public setBlendFuncSeperate(srcRgb: GL.BlendFactor, srcAlpha: GL.BlendFactor, dstRgb: GL.BlendFactor, dstAlpha: GL.BlendFactor): void {
    this.functionSourceRgb = srcRgb;
    this.functionSourceAlpha = srcAlpha;
    this.functionDestRgb = dstRgb;
    this.functionDestAlpha = dstAlpha;
  }

}

export class RenderState {
  public flags: RenderStateFlags = new RenderStateFlags();
  public blend: RenderStateBlend = new RenderStateBlend();
  public frontFace: GL.FrontFace = GL.FrontFace.Default;
  public cullFace: GL.CullFace = GL.CullFace.Default;
  public depthFunc: GL.DepthFunc = GL.DepthFunc.Default;

  public constructor(src?: RenderState) {
    if (src) {
      this.copyFrom(src);
    }
  }

  public copyFrom(src: RenderState): void {
    this.flags.copyFrom(src.flags);
    this.blend.copyFrom(src.blend);
    this.frontFace = src.frontFace;
    this.cullFace = src.cullFace;
    this.depthFunc = src.depthFunc;
  }

  public clone(result?: RenderState): RenderState {
    if (!result) {
      return new RenderState(this);
    } else {
      result.copyFrom(this);
      return result;
    }
  }

  public set clockwiseFrontFace(clockwise: boolean) {
    this.frontFace = clockwise ? GL.FrontFace.Clockwise : GL.FrontFace.CounterClockwise;
  }

  public equals(rhs: RenderState): boolean {
    return this.flags.equals(rhs.flags)
        && this.blend.equals(rhs.blend)
        && this.frontFace === rhs.frontFace
        && this.cullFace === rhs.cullFace
        && this.depthFunc === rhs.depthFunc;
  }

  public apply(gl: WebGLRenderingContext, prevState: RenderState): void {
    this.flags.apply(gl, prevState.flags);

    if (this.flags.blend) {
      if (prevState.flags.blend)
        this.blend.apply(gl, prevState.blend);
      else
        this.blend.apply(gl);
    }

    if (this.flags.cull) {
      if (!prevState.flags.cull || prevState.cullFace !== this.cullFace) {
        gl.cullFace(this.cullFace);
      }
    }

    if (this.flags.depthTest) {
      if (!prevState.flags.depthTest || prevState.depthFunc !== this.depthFunc) {
        gl.depthFunc(this.depthFunc);
      }
    }

    if (this.frontFace !== prevState.frontFace) {
      gl.frontFace(this.frontFace);
    }
  }
}<|MERGE_RESOLUTION|>--- conflicted
+++ resolved
@@ -93,11 +93,7 @@
   }
 
   public copyFrom(src: RenderStateBlend): void {
-<<<<<<< HEAD
-    this.setColor (src.color);
-=======
     this.setColor(src.color);
->>>>>>> fa39c5ee
     this.equationRgb = src.equationRgb;
     this.equationAlpha = src.equationAlpha;
     this.functionSourceRgb = src.functionSourceRgb;
