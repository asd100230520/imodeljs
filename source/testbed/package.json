--- conflicted
+++ resolved
@@ -17,13 +17,6 @@
   },
   "repository": {},
   "dependencies": {
-<<<<<<< HEAD
-    "@bentley/bentleyjs-core": "^1.0.49",
-    "@bentley/geometry-core": "^1.1.1",
-    "@bentley/imodeljs-clients": "^1.0.36",
-    "@bentley/imodeljs-nodeaddonapi": "^1.2.2",
-=======
->>>>>>> 61d927b9
     "body-parser": "^1.18.2",
     "chai": "^4.1.2",
     "electron": "^1.6.11",
