{
  "name": "imodeljs-core",
  "//private": "NOTE: This 'root' package is private. It is never published",
  "private": true,
  "description": "iModelJs core components",
  "license": "UNLICENSED",
  "repository": {
    "type": "git",
    "url": "https://tfs.bentley.com/tfs/ProductLine/Platform%20Technology/_git/imodeljs-core"
  },
  "scripts": {
    "build": "concurrently \"npm run build:backend\" \"npm run build:frontend\" \"npm run build:test\" && npm run build:testbed",
    "build:backend": "cd source/backend && npm run build",
    "build:frontend": "cd source/frontend && npm run build",
    "build:test": "cd source/test && npm run build",
    "build:testbed": "cd source/testbed && npm run build",
    "clean": "concurrently \"npm run clean:backend\" \"npm run clean:frontend\" \"npm run clean:test\" \"npm run clean:legacy\" \"npm run clean:testbed\"",
    "clean:backend": "cd source/backend && npm run clean",
    "clean:dependencies": "concurrently \"rimraf source/backend/node_modules\" \"rimraf source/frontend/node_modules\" \"rimraf source/test/node_modules\" \"rimraf source/testbed/node_modules\"",
    "clean:frontend": "cd source/frontend && npm run clean",
    "clean:legacy": "concurrently \"rimraf lib\" \"rimraf source/common/lib\" \"rimraf source/common/node_modules\"",
    "clean:test": "cd source/test && npm run clean",
    "clean:testbed": "cd source/testbed && npm run clean",
    "findstr:bentley-dependencies": "findstr /c:\"\\\"@bentley\" package.json source\\backend\\package.json source\\frontend\\package.json source\\test\\package.json source\\testbed\\package.json",
    "lint": "node node_modules/@bentley/bentleyjs-tools/scripts/tslint.js",
    "postinstall": "concurrently \"npm run install:backend\" \"npm run install:frontend\" \"npm run install:test\" \"npm run install:testbed\" ",
    "install:backend": "cd source/backend && npm install",
    "install:frontend": "cd source/frontend && npm install",
    "install:test": "cd source/test && npm install",
    "install:testbed": "cd source/testbed && npm install",
    "outdated:dependencies": "concurrently \"npm run outdated:backend\" \"npm run outdated:frontend\" \"npm run outdated:test\" \"npm run outdated:testbed\"",
    "outdated:backend": "cd source/backend && npm outdated",
    "outdated:frontend": "cd source/frontend && npm outdated",
    "outdated:test": "cd source/test && npm outdated",
    "outdated:testbed": "cd source/testbed && npm outdated",
    "publish:backend": "cd source/backend && npm publish",
    "publish:frontend": "cd source/frontend && npm publish",
    "predocs": "npm run extract",
    "docs": "node node_modules/@bentley/bentleyjs-tools/scripts/docs.js --baseUrl=source/test/node_modules --includes=source/test/lib/extract --excludes=testbed,assets --out=source/test/lib/docs --json=source/test/lib/docs/json/file.json",
    "extract": "node node_modules/@bentley/bentleyjs-tools/scripts/extract.js --extractFrom=source/test --out=source/test/lib/extract",
    "test": "npm run test:backend && npm run test:frontend",
    "test:backend": "cd source/test && npm run test",
    "test:frontend": "npm run build && cd source/testbed && npm run test",
    "test:tsnode": "node node_modules/@bentley/bentleyjs-tools/scripts/test-tsnode --packageRoot \"./\" --testDir=\"./source/test\" --tscPaths",
    "testbed": "cd source/testbed && npm run start",
    "cover": "nyc npm run test:tsnode",
    "module:backend": "cd source/backend && node ../../node_modules/@bentley/bentleyjs-tools/scripts/mastermodule --includes=../common --recursively=true",
    "module:frontend": "cd source/frontend && node ../../node_modules/@bentley/bentleyjs-tools/scripts/mastermodule --includes=../common --recursively=true"
  },
  "keywords": [
    "Bentley",
    "BIM",
    "iModel"
  ],
  "author": {
    "name": "Bentley Systems, Inc.",
    "url": "http://www.bentley.com"
  },
  "//dependencies": "NOTE: dependencies will be empty here and specified in source/frontend, source/backend, and source/test.",
  "dependencies": {},
  "//devDependencies": "NOTE: These are the union of all devDependencies for source/frontend, source/backend, and source/test",
  "devDependencies": {
    "@bentley/bentleyjs-tools": "^1.1.3",
    "@types/chai": "^4.0.8",
    "@types/flatbuffers": "^1.6.5",
<<<<<<< HEAD
    "@types/fs-extra": "^4.0.6",
    "@types/js-base64": "^2.3.0",
    "@types/mocha": "^2.2.44",
=======
    "@types/fs-extra": "^4.0.7",
    "@types/js-base64": "^2.3.1",
    "@types/mocha": "^2.2.45",
>>>>>>> 11e9c972
    "chai": "^4.1.2",
    "commander": "^2.12.2",
    "concurrently": "^3.5.1",
    "cpx": "^1.5.0",
    "debug-fabulous": "^0.1.2",
    "diff": "^3.3.1",
    "duplexify": "^3.5.1",
    "floss": "^2.1.3",
    "fs-extra": "^5.0.0",
    "inherits": "^2.0.3",
    "mocha": "^3.5.3",
    "node-replace": "^0.3.3",
    "nyc": "^11.4.1",
    "object-assign": "^4.1.1",
    "once": "^1.4.0",
    "os-locale": "^2.1.0",
    "resolve": "^1.5.0",
    "rimraf": "^2.6.2",
    "semver": "^5.4.1",
    "source-map-support": "^0.5.0",
    "string-width": "^2.1.1",
    "ts-node": "^3.3.0",
<<<<<<< HEAD
    "tsconfig-paths": "^2.6.0",
=======
    "tsconfig-paths": "^2.7.2",
>>>>>>> 11e9c972
    "tslint": "^5.8.0",
    "typescript": "^2.6.2"
  },
  "nyc": {
    "include": [
      "source/frontend/**/*.ts",
      "source/backend/**/*.ts",
      "source/common/**/*.ts"
    ],
    "exclude": [
      "source/test/*"
    ],
    "extension": [
      ".ts"
    ],
    "require": [
      "ts-node/register"
    ],
    "reporter": [
      "text-summary",
      "lcov"
    ],
    "report-dir": "./source/test/lib/coverage"
  }
}<|MERGE_RESOLUTION|>--- conflicted
+++ resolved
@@ -63,15 +63,9 @@
     "@bentley/bentleyjs-tools": "^1.1.3",
     "@types/chai": "^4.0.8",
     "@types/flatbuffers": "^1.6.5",
-<<<<<<< HEAD
-    "@types/fs-extra": "^4.0.6",
-    "@types/js-base64": "^2.3.0",
-    "@types/mocha": "^2.2.44",
-=======
     "@types/fs-extra": "^4.0.7",
     "@types/js-base64": "^2.3.1",
     "@types/mocha": "^2.2.45",
->>>>>>> 11e9c972
     "chai": "^4.1.2",
     "commander": "^2.12.2",
     "concurrently": "^3.5.1",
@@ -94,11 +88,7 @@
     "source-map-support": "^0.5.0",
     "string-width": "^2.1.1",
     "ts-node": "^3.3.0",
-<<<<<<< HEAD
-    "tsconfig-paths": "^2.6.0",
-=======
     "tsconfig-paths": "^2.7.2",
->>>>>>> 11e9c972
     "tslint": "^5.8.0",
     "typescript": "^2.6.2"
   },
