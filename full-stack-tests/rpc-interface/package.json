{
  "name": "@bentley/rpcinterface-full-stack-tests",
<<<<<<< HEAD
  "version": "2.0.0-dev.76",
=======
  "version": "2.0.0-dev.77",
>>>>>>> 73f0523d
  "description": "Test the full iModel.js stack (frontend and backend) using standard RPC interfaces",
  "license": "MIT",
  "repository": {
    "type": "git",
    "url": "https://github.com/imodeljs/imodeljs/tree/master/full-stack-tests/rpc-interface"
  },
  "keywords": [
    "Bentley",
    "Presentation",
    "iModelJS",
    "Testing"
  ],
  "author": {
    "name": "Bentley Systems, Inc.",
    "url": "http://www.bentley.com"
  },
  "scripts": {
    "build": "npm run copy:files && tsc 1>&2 && npm run webpack:frontend",
    "clean": "rimraf lib .rush integration_test_results",
    "copy:files": "cpx \"./rulesets/**/*\" ./lib/rulesets/",
    "cover": "",
    "docs": "",
    "lint": "tslint --project . 1>&2",
    "optest": "certa -r chrome --fgrep \"Operational: \"",
    "start:backend": "node ./lib/test/backend.js",
    "test": "",
    "test:integration": "npm-run-all -r -p start:backend test:integration:chrome",
    "test:integration:chrome": "certa -r chrome",
    "webpack:frontend": "webpack --config webpack.config.js 1>&2"
  },
  "dependencies": {
<<<<<<< HEAD
    "@bentley/bentleyjs-core": "2.0.0-dev.76",
    "@bentley/build-tools": "2.0.0-dev.76",
    "@bentley/certa": "2.0.0-dev.76",
    "@bentley/config-loader": "2.0.0-dev.76",
    "@bentley/geometry-core": "2.0.0-dev.76",
    "@bentley/imodelhub-client": "2.0.0-dev.76",
    "@bentley/itwin-client": "2.0.0-dev.76",
    "@bentley/imodeljs-common": "2.0.0-dev.76",
    "@bentley/imodeljs-frontend": "2.0.0-dev.76",
    "@bentley/imodeljs-i18n": "2.0.0-dev.76",
    "@bentley/imodeljs-quantity": "2.0.0-dev.76",
    "@bentley/presentation-common": "2.0.0-dev.76",
    "@bentley/presentation-frontend": "2.0.0-dev.76",
    "@bentley/oidc-signin-tool": "2.0.0-dev.76",
=======
    "@bentley/bentleyjs-core": "2.0.0-dev.77",
    "@bentley/build-tools": "2.0.0-dev.77",
    "@bentley/certa": "2.0.0-dev.77",
    "@bentley/config-loader": "2.0.0-dev.77",
    "@bentley/geometry-core": "2.0.0-dev.77",
    "@bentley/imodelhub-client": "2.0.0-dev.77",
    "@bentley/itwin-client": "2.0.0-dev.77",
    "@bentley/imodeljs-common": "2.0.0-dev.77",
    "@bentley/imodeljs-frontend": "2.0.0-dev.77",
    "@bentley/imodeljs-i18n": "2.0.0-dev.77",
    "@bentley/imodeljs-quantity": "2.0.0-dev.77",
    "@bentley/presentation-common": "2.0.0-dev.77",
    "@bentley/presentation-frontend": "2.0.0-dev.77",
    "@bentley/oidc-signin-tool": "2.0.0-dev.77",
>>>>>>> 73f0523d
    "chai": "^4.1.2",
    "chai-as-promised": "^7",
    "dotenv": "^8.2.0",
    "dotenv-expand": "^5.1.0",
    "mocha": "^5.2.0",
    "openid-client": "^3.7.2",
    "puppeteer": "chrome-80"
  },
  "devDependencies": {
<<<<<<< HEAD
    "@bentley/express-server": "2.0.0-dev.76",
    "@bentley/imodeljs-backend": "2.0.0-dev.76",
    "@bentley/presentation-backend": "2.0.0-dev.76",
=======
    "@bentley/express-server": "2.0.0-dev.77",
    "@bentley/imodeljs-backend": "2.0.0-dev.77",
    "@bentley/presentation-backend": "2.0.0-dev.77",
>>>>>>> 73f0523d
    "@types/chai": "^4.1.4",
    "@types/chai-as-promised": "^7",
    "@types/dotenv": "^6.1.1",
    "@types/mocha": "^5.2.5",
    "@types/node": "10.14.1",
    "@types/puppeteer": "2.0.1",
    "cpx": "^1.5.0",
    "null-loader": "^0.1.1",
    "rimraf": "^3.0.2",
    "npm-run-all": "^4.1.5",
    "source-map-loader": "^0.2.3",
    "tslint": "^5.11.0",
    "typescript": "~3.7.4",
    "webpack": "4.42.0",
    "webpack-cli": "^3.1.0"
  }
}<|MERGE_RESOLUTION|>--- conflicted
+++ resolved
@@ -1,10 +1,6 @@
 {
   "name": "@bentley/rpcinterface-full-stack-tests",
-<<<<<<< HEAD
-  "version": "2.0.0-dev.76",
-=======
   "version": "2.0.0-dev.77",
->>>>>>> 73f0523d
   "description": "Test the full iModel.js stack (frontend and backend) using standard RPC interfaces",
   "license": "MIT",
   "repository": {
@@ -36,22 +32,6 @@
     "webpack:frontend": "webpack --config webpack.config.js 1>&2"
   },
   "dependencies": {
-<<<<<<< HEAD
-    "@bentley/bentleyjs-core": "2.0.0-dev.76",
-    "@bentley/build-tools": "2.0.0-dev.76",
-    "@bentley/certa": "2.0.0-dev.76",
-    "@bentley/config-loader": "2.0.0-dev.76",
-    "@bentley/geometry-core": "2.0.0-dev.76",
-    "@bentley/imodelhub-client": "2.0.0-dev.76",
-    "@bentley/itwin-client": "2.0.0-dev.76",
-    "@bentley/imodeljs-common": "2.0.0-dev.76",
-    "@bentley/imodeljs-frontend": "2.0.0-dev.76",
-    "@bentley/imodeljs-i18n": "2.0.0-dev.76",
-    "@bentley/imodeljs-quantity": "2.0.0-dev.76",
-    "@bentley/presentation-common": "2.0.0-dev.76",
-    "@bentley/presentation-frontend": "2.0.0-dev.76",
-    "@bentley/oidc-signin-tool": "2.0.0-dev.76",
-=======
     "@bentley/bentleyjs-core": "2.0.0-dev.77",
     "@bentley/build-tools": "2.0.0-dev.77",
     "@bentley/certa": "2.0.0-dev.77",
@@ -66,7 +46,6 @@
     "@bentley/presentation-common": "2.0.0-dev.77",
     "@bentley/presentation-frontend": "2.0.0-dev.77",
     "@bentley/oidc-signin-tool": "2.0.0-dev.77",
->>>>>>> 73f0523d
     "chai": "^4.1.2",
     "chai-as-promised": "^7",
     "dotenv": "^8.2.0",
@@ -76,15 +55,9 @@
     "puppeteer": "chrome-80"
   },
   "devDependencies": {
-<<<<<<< HEAD
-    "@bentley/express-server": "2.0.0-dev.76",
-    "@bentley/imodeljs-backend": "2.0.0-dev.76",
-    "@bentley/presentation-backend": "2.0.0-dev.76",
-=======
     "@bentley/express-server": "2.0.0-dev.77",
     "@bentley/imodeljs-backend": "2.0.0-dev.77",
     "@bentley/presentation-backend": "2.0.0-dev.77",
->>>>>>> 73f0523d
     "@types/chai": "^4.1.4",
     "@types/chai-as-promised": "^7",
     "@types/dotenv": "^6.1.1",
