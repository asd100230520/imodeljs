--- conflicted
+++ resolved
@@ -8,11 +8,7 @@
 
 import { BentleyError, BentleyStatus, BeUiEvent } from "@bentley/bentleyjs-core";
 import {
-<<<<<<< HEAD
-  BadUnit, BasicUnit, Format, FormatProps, FormatterSpec, Parser, ParseResult, ParserSpec, UnitConversion, UnitProps, UnitsProvider,
-=======
-  BadUnit, BasicUnit, Format, FormatProps, Formatter, FormatterSpec, Parser, ParseResult, ParserSpec, UnitConversion, UnitProps, UnitsProvider,
->>>>>>> 9ad9c1e7
+  BadUnit, BasicUnit, Format, FormatProps, FormatterSpec, ParseResult, ParserSpec, UnitConversion, UnitProps, UnitsProvider,
 } from "@bentley/imodeljs-quantity";
 import { IModelApp } from "./IModelApp";
 
@@ -41,11 +37,7 @@
 }
 
 /** Override format entries must define formats for imperial and metric.
-<<<<<<< HEAD
  * @beta
-=======
- * @alpha
->>>>>>> 9ad9c1e7
  */
 export interface OverrideFormatEntry {
   imperial: FormatProps;
@@ -80,29 +72,19 @@
   { name: "Units.MILLIINCH", unitFamily: "Units.LENGTH", conversion: { numerator: 1000.0, denominator: 0.0254, offset: 0.0 }, displayLabel: "mil", altDisplayLabels: [] },
   { name: "Units.MICROINCH", unitFamily: "Units.LENGTH", conversion: { numerator: 1000000.0, denominator: 0.0254, offset: 0.0 }, displayLabel: "µin", altDisplayLabels: [] },
   { name: "Units.MILLIFOOT", unitFamily: "Units.LENGTH", conversion: { numerator: 1000.0, denominator: 0.3048, offset: 0.0 }, displayLabel: "mft", altDisplayLabels: [] },
-  // 1 m = 1/0.0254"
   { name: "Units.IN", unitFamily: "Units.LENGTH", conversion: { numerator: 1.0, denominator: 0.0254, offset: 0.0 }, displayLabel: "in", altDisplayLabels: ["IN", "\""] },
   { name: "Units.FT", unitFamily: "Units.LENGTH", conversion: { numerator: 1.0, denominator: 0.3048, offset: 0.0 }, displayLabel: "ft", altDisplayLabels: ["F", "FT", "'"] },
   { name: "Units.CHAIN", unitFamily: "Units.LENGTH", conversion: { numerator: 1.0, denominator: 66.0 * 0.3048, offset: 0.0 }, displayLabel: "chain", altDisplayLabels: ["CHAIN"] },
   { name: "Units.YRD", unitFamily: "Units.LENGTH", conversion: { numerator: 1.0, denominator: 0.9144, offset: 0.0 }, displayLabel: "yd", altDisplayLabels: ["YRD", "yrd"] },
   { name: "Units.MILE", unitFamily: "Units.LENGTH", conversion: { numerator: 1.0, denominator: 1609.344, offset: 0.0 }, displayLabel: "mi", altDisplayLabels: ["mile", "Miles", "Mile"] },
-<<<<<<< HEAD
-  { name: "Units.SURVEY_FT", unitFamily: "Units.LENGTH", conversion: { numerator: 3937.0, denominator: 1200.0, offset: 0.0 }, displayLabel: "ft (US Survey)", altDisplayLabels: ["ft", "SF", "USF", "ft (US Survey)"] },
-  // conversion => specified unit base unit of m²
-  { name: "Units.SQ_FT", unitFamily: "Units.AREA", conversion: { numerator: 1.0, denominator: .09290304, offset: 0.0 }, displayLabel: "ft²", altDisplayLabels: ["sf"] },
-  // numerator: 1.0, denominator: 0.09290341161327483945290471226104,
-  { name: "Units.SQ_SURVEY_FT", unitFamily: "Units.AREA", conversion: { numerator: 15499969.0, denominator: 1440000, offset: 0.0 }, displayLabel: "ft² (US Survey)", altDisplayLabels: ["sussf"] },
-=======
   { name: "Units.US_SURVEY_FT", unitFamily: "Units.LENGTH", conversion: { numerator: 3937.0, denominator: 1200.0, offset: 0.0 }, displayLabel: "ft (US Survey)", altDisplayLabels: ["ft", "SF", "USF", "ft (US Survey)"] },
   { name: "Units.US_SURVEY_YRD", unitFamily: "Units.LENGTH", conversion: { numerator: 3937.0, denominator: 3.0 * 1200.0, offset: 0.0 }, displayLabel: "yrd (US Survey)", altDisplayLabels: ["USY", "yards (US Survey)"] },
   { name: "Units.US_SURVEY_IN", unitFamily: "Units.LENGTH", conversion: { numerator: 3937.0, denominator: 100.0, offset: 0.0 }, displayLabel: "in (US Survey)", altDisplayLabels: ["USI", "inches (US Survey)"] },
   { name: "Units.US_SURVEY_MILE", unitFamily: "Units.LENGTH", conversion: { numerator: 3937.0, denominator: 5280.0 * 1200.0, offset: 0.0 }, displayLabel: "mi (US Survey)", altDisplayLabels: ["miles (US Survey)", "mile (US Survey)", "USM"] },
   { name: "Units.US_SURVEY_CHAIN", unitFamily: "Units.LENGTH", conversion: { numerator: 1.0, denominator: 20.11684, offset: 0.0 }, displayLabel: "chain (US Survey)", altDisplayLabels: ["chains (US Survey)"] },
-  // conversion => specified unit base unit of m²
+  // conversion => specified unit to base unit of m²
   { name: "Units.SQ_FT", unitFamily: "Units.AREA", conversion: { numerator: 1.0, denominator: .09290304, offset: 0.0 }, displayLabel: "ft²", altDisplayLabels: ["sf"] },
-  // numerator: 1.0, denominator: 0.09290341161327483945290471226104,
   { name: "Units.SQ_US_SURVEY_FT", unitFamily: "Units.AREA", conversion: { numerator: 15499969.0, denominator: 1440000, offset: 0.0 }, displayLabel: "ft² (US Survey)", altDisplayLabels: ["sussf"] },
->>>>>>> 9ad9c1e7
   { name: "Units.SQ_M", unitFamily: "Units.AREA", conversion: { numerator: 1.0, denominator: 1.0, offset: 0.0 }, displayLabel: "m²", altDisplayLabels: ["sm"] },
   // conversion => specified unit to base unit m³
   { name: "Units.CUB_FT", unitFamily: "Units.VOLUME", conversion: { numerator: 1.0, denominator: 0.028316847, offset: 0.0 }, displayLabel: "ft³", altDisplayLabels: ["cf"] },
@@ -115,15 +97,14 @@
  */
 export enum QuantityType { Length = 1, Angle = 2, Area = 3, Volume = 4, LatLong = 5, Coordinate = 6, Stationing = 7, LengthSurvey = 8, LengthEngineering = 9 }
 
-<<<<<<< HEAD
 /**
- * @alpha
+ * @beta
  */
 export type QuantityTypeArg = QuantityType | string;
 
 
-/** Interface that defines the re
- * @alpha
+/** Interface that defines the functions required to be implemented to provide custom formatting and parsing of a custom quantity type.
+ * @beta
  */
 export interface FormatterParserSpecsProvider {
   quantityTypeName: string;
@@ -131,8 +112,6 @@
   createParserSpec: (useImperial: boolean) => Promise<ParserSpec>;
 }
 
-=======
->>>>>>> 9ad9c1e7
 interface FormatDataEntry {
   type: number;
   format: FormatProps;
@@ -464,7 +443,6 @@
 export class QuantityFormatter implements UnitsProvider {
   protected _activeSystemIsImperial = true;
   protected _formatSpecsByKoq = new Map<string, FormatterSpec[]>();
-<<<<<<< HEAD
   protected _imperialFormatsByType = new Map<string, Format>();
   protected _metricFormatsByType = new Map<string, Format>();
   protected _imperialFormatSpecsByType = new Map<string, FormatterSpec>();
@@ -473,15 +451,6 @@
   protected _metricParserSpecsByType = new Map<string, ParserSpec>();
   protected _overrideFormatDataByType = new Map<QuantityType, OverrideFormatEntry>();
   protected _formatSpecProviders = new Array<FormatterParserSpecsProvider>();
-=======
-  protected _imperialFormatsByType = new Map<QuantityType, Format>();
-  protected _metricFormatsByType = new Map<QuantityType, Format>();
-  protected _imperialFormatSpecsByType = new Map<QuantityType, FormatterSpec>();
-  protected _metricFormatSpecsByType = new Map<QuantityType, FormatterSpec>();
-  protected _imperialParserSpecsByType = new Map<QuantityType, ParserSpec>();
-  protected _metricUnitParserSpecsByType = new Map<QuantityType, ParserSpec>();
-  protected _overrideFormatDataByType = new Map<QuantityType, OverrideFormatEntry>();
->>>>>>> 9ad9c1e7
 
   /**
    * constructor
@@ -620,11 +589,7 @@
     this._imperialFormatSpecsByType.clear();
     this._metricFormatSpecsByType.clear();
     this._imperialParserSpecsByType.clear();
-<<<<<<< HEAD
     this._metricParserSpecsByType.clear();
-=======
-    this._metricUnitParserSpecsByType.clear();
->>>>>>> 9ad9c1e7
   }
 
   private async reloadCachedData() {
@@ -726,62 +691,40 @@
 
   /** Asynchronous call to loadParsingSpecsForQuantityType. This method caches the ParserSpecs so they can be quickly accessed. */
   protected async loadParsingSpecsForQuantityType(quantityType: QuantityType, useImperial: boolean): Promise<void> {
-<<<<<<< HEAD
     const quantityTypeKey = this.parseQuantityTypeArg(quantityType);
     const activeMap = useImperial ? this._imperialParserSpecsByType : this._metricParserSpecsByType;
-=======
-    const activeMap = useImperial ? this._imperialParserSpecsByType : this._metricUnitParserSpecsByType;
->>>>>>> 9ad9c1e7
     const formatPromise = this.getFormatByQuantityType(quantityType, useImperial);
     const unitPromise = this.getUnitByQuantityType(quantityType);
     const [format, outUnit] = await Promise.all([formatPromise, unitPromise]);
     const parserSpec = await ParserSpec.create(format, this, outUnit);
-<<<<<<< HEAD
     activeMap.set(quantityTypeKey, parserSpec);
-=======
-    activeMap.set(quantityType, parserSpec);
->>>>>>> 9ad9c1e7
   }
 
   /** Asynchronous call to loadParsingSpecsForQuantityTypes. This method caches all the ParserSpecs so they can be quickly accessed. */
   protected async loadParsingSpecsForQuantityTypes(useImperial: boolean): Promise<void> {
-<<<<<<< HEAD
     const activeMap = useImperial ? this._imperialParserSpecsByType : this._metricParserSpecsByType;
-=======
-    const activeMap = useImperial ? this._imperialParserSpecsByType : this._metricUnitParserSpecsByType;
->>>>>>> 9ad9c1e7
     activeMap.clear();
 
     const typeArray = Object.values(QuantityType).filter((value) => (typeof value !== "string"));
     for (const quantityType of typeArray) {
       await this.loadParsingSpecsForQuantityType(quantityType as QuantityType, useImperial);
-<<<<<<< HEAD
     }
 
     for (const provider of this._formatSpecProviders) {
       const spec = await provider.createParserSpec(useImperial);
       activeMap.set(provider.quantityTypeName, spec);
-=======
->>>>>>> 9ad9c1e7
     }
   }
 
   /** Asynchronous call to loadFormatSpecsForQuantityType. This method caches all the FormatSpec so they can be quickly accessed. */
   protected async loadFormatSpecsForQuantityType(quantityType: QuantityType, useImperial: boolean): Promise<void> {
-<<<<<<< HEAD
     const quantityTypeKey = this.parseQuantityTypeArg(quantityType);
-=======
->>>>>>> 9ad9c1e7
     const activeMap = useImperial ? this._imperialFormatSpecsByType : this._metricFormatSpecsByType;
     const formatPromise = this.getFormatByQuantityType(quantityType, useImperial);
     const unitPromise = this.getUnitByQuantityType(quantityType);
     const [format, unit] = await Promise.all([formatPromise, unitPromise]);
     const spec = await FormatterSpec.create(format.name, format, this, unit);
-<<<<<<< HEAD
     activeMap.set(quantityTypeKey, spec);
-=======
-    activeMap.set(quantityType, spec);
->>>>>>> 9ad9c1e7
   }
 
   /** Asynchronous call to loadFormatSpecsForQuantityTypes. This method caches all the FormatSpec so they can be quickly accessed. */
@@ -791,34 +734,12 @@
     const typeArray = Object.values(QuantityType).filter((value) => (typeof value !== "string"));
     for (const quantityType of typeArray) {
       await this.loadFormatSpecsForQuantityType(quantityType as QuantityType, useImperial);
-<<<<<<< HEAD
     }
 
     for (const provider of this._formatSpecProviders) {
       const spec = await provider.createFormatterSpec(useImperial);
       activeMap.set(provider.quantityTypeName, spec);
-=======
->>>>>>> 9ad9c1e7
-    }
-  }
-
-  protected async _getStandardFormatterSpec(type: QuantityType, useImperial: boolean): Promise<FormatterSpec> {
-    let spec: FormatterSpec | undefined;
-    const activeMap = useImperial ? this._imperialFormatSpecsByType : this._metricFormatSpecsByType;
-    if (activeMap.size > 0)
-      spec = activeMap.get(type);
-    else {
-      await this.loadFormatSpecsForQuantityTypes(useImperial);
-      if (activeMap.has(type)) {
-        spec = activeMap.get(type);
-      }
-    }
-
-    if (undefined === spec) {
-      throw new BentleyError(BentleyStatus.ERROR, "Unable to load FormatSpecs");
-    }
-
-    return spec;
+    }
   }
 
   /** Synchronous call to get a FormatterSpec of a QuantityType. If the FormatterSpec is not yet cached an undefined object is returned. The
@@ -845,7 +766,6 @@
    */
   public async getFormatterSpecByQuantityType(type: QuantityTypeArg, imperial?: boolean): Promise<FormatterSpec> {
     const useImperial = undefined !== imperial ? imperial : this._activeSystemIsImperial;
-<<<<<<< HEAD
     const activeMap = useImperial ? this._imperialFormatSpecsByType : this._metricFormatSpecsByType;
     const typeKey = this.parseQuantityTypeArg(type);
     if (activeMap.size > 0) {
@@ -858,11 +778,6 @@
       if (formatSpec)
         return formatSpec;
     }
-=======
-    const formatSpec = await this._getStandardFormatterSpec(type, useImperial);
-    if (formatSpec)
-      return formatSpec;
->>>>>>> 9ad9c1e7
 
     throw new BentleyError(BentleyStatus.ERROR, "Unable to get FormatSpec");
   }
@@ -891,24 +806,15 @@
    */
   public async getParserSpecByQuantityType(type: QuantityTypeArg, imperial?: boolean): Promise<ParserSpec> {
     const useImperial = undefined !== imperial ? imperial : this._activeSystemIsImperial;
-<<<<<<< HEAD
     const typeKey = this.parseQuantityTypeArg(type);
 
     const activeMap = useImperial ? this._imperialParserSpecsByType : this._metricParserSpecsByType;
     let spec = activeMap.get(typeKey);
-=======
-    const activeMap = useImperial ? this._imperialParserSpecsByType : this._metricUnitParserSpecsByType;
-    let spec = activeMap.get(type);
->>>>>>> 9ad9c1e7
     if (spec)
       return spec;
 
     await this.loadParsingSpecsForQuantityTypes(useImperial);
-<<<<<<< HEAD
     spec = activeMap.get(typeKey);
-=======
-    spec = activeMap.get(type);
->>>>>>> 9ad9c1e7
     if (spec)
       return spec;
 
