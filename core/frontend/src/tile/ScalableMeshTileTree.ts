--- conflicted
+++ resolved
@@ -7,14 +7,9 @@
 import { ElementProps, RelatedElement, TileTreeProps, TileProps, TileId, IModelError } from "@bentley/imodeljs-common";
 import { IModelConnection } from "../IModelConnection";
 import { Id64Props, Id64, BentleyStatus } from "@bentley/bentleyjs-core";
-<<<<<<< HEAD
-import { TransformProps, Range3dProps, Range3d, Transform, Point3d, Vector3d, RotMatrix, XYZ, PointString3d } from "@bentley/geometry-core";
-import { request, RequestOptions } from "@bentley/imodeljs-clients";
-=======
-import { TransformProps, Range3dProps, Range3d, Transform, Point3d, Vector3d } from "@bentley/geometry-core";
+import { TransformProps, Range3dProps, Range3d, Transform, Point3d, Vector3d, RotMatrix } from "@bentley/geometry-core";
 import { RealityDataServicesClient, AuthorizationToken, AccessToken } from "@bentley/imodeljs-clients";
 import { TestConfig, TestUsers } from "@bentley/imodeljs-clients/lib/test/TestConfig";
->>>>>>> ecd9718e
 
 namespace CesiumUtils {
   export function rangeFromBoundingVolume(boundingVolume: any): Range3d {
@@ -37,11 +32,10 @@
     const minToleranceRatio = 256.0;   // Nominally the screen size of a tile.  Increasing generally increases performance (fewer draw calls) at expense of higher load times.
     return minToleranceRatio * range.diagonal().magnitude() / geometricError;
   }
-  export function transformFromJson(jTrans: [] | undefined): TransformProps | undefined {
-    if (jTrans === undefined || !jTrans instanceof Array)
-      return undefined;
+  export function transformFromJson(jTrans: number[] | undefined): TransformProps {
+    const transform: Transform = (jTrans === undefined) ? Transform.createIdentity() : Transform.createOriginAndMatrix(Point3d.create(jTrans[12], jTrans[13], jTrans[14]), RotMatrix.createRowValues(jTrans[0], jTrans[4], jTrans[9], jTrans[1], jTrans[5], jTrans[10], jTrans[2], jTrans[6], jTrans[11]));
 
-    return Transform.createOriginAndMatrix(Point3d.create(jTrans[12], jTrans[13], jTrans[14), RotMatrix.createRowValues(jTrans[0], jTrans[4], jTrans[9], jTrans[1], jTrans[5], jTrans[10], jTrans[2], jTrans[6], jTrans[11])).toJSON();
+    return transform.toJSON();
   }
 }
 
@@ -105,18 +99,6 @@
   export async function getTileTreeProps(modeledElement: RelatedElement, iModel: IModelConnection): Promise<ScalableMeshTileTreeProps> {
     const result: ElementProps[] = await iModel.elements.getProps(modeledElement.id);
 
-<<<<<<< HEAD
-    let url = result[0].url;
-    // TBD.... Figure out how to authenticate client for RealityDataService.
-    // url = "http://realitymodeling-pw.bentley.com/a3D/Cesium/Philadelphia/PhiladelphiaHiResRealityModelWithComcast/ComcastMerged_20.json";
-    url = "http://realitymodeling-pw.bentley.com/a3D/Cesium/TigerCapture/Model_28/Model_28.json";   // Testing...
-    const data = await request(url, options);
-    const ecefLocation = iModel.ecefLocation;
-    if (undefined === ecefLocation) { }
-
-    if (null === data.body)
-      throw new IModelError(BentleyStatus.ERROR, "Unable to read reality data");
-=======
     // backup url = "http://realitymodeling-pw.bentley.com/a3D/Cesium/Philadelphia/PhiladelphiaHiResRealityModelWithComcast/ComcastMerged_20.json";
     const url = result[0].url;
 
@@ -126,7 +108,6 @@
       const authToken: AuthorizationToken = await TestConfig.login(TestUsers.regular);
       const realityDataServiceClient: RealityDataServicesClient = new RealityDataServicesClient("QA");
       const accessToken: AccessToken = await realityDataServiceClient.getAccessToken(authToken);
->>>>>>> ecd9718e
 
       const json = await realityDataServiceClient.getRootDocumentJsonFromUrl(accessToken, url);
 
