/*---------------------------------------------------------------------------------------------
|  $Copyright: (c) 2018 Bentley Systems, Incorporated. All rights reserved. $
 *--------------------------------------------------------------------------------------------*/

import { Point2d, Range3d } from "@bentley/geometry-core";
<<<<<<< HEAD
import { TriMeshArgs, IndexedPolylineArgs, PolylineData, OctEncodedNormalList, QPoint3dList, MeshPolyline, MeshEdges, QParams3d,
         FeatureTable, FeatureIndex, FeatureIndexType } from "@bentley/imodeljs-common";
import { DisplayParams, DisplayParamsRegionEdgeType } from "./DisplayParams";
=======
import { PolylineData, OctEncodedNormalList, QPoint3dList, MeshPolyline, MeshEdges, QParams3d, EdgeArgs, SilhouetteEdgeArgs, PolylineEdgeArgs, FillFlags,
         FeatureTable, FeatureIndex, FeatureIndexType, ColorIndex, PolylineFlags, LinePixels, OctEncodedNormal, Texture, Material } from "@bentley/imodeljs-common";
import { DisplayParams } from "./DisplayParams";
>>>>>>> 3ff2a49d
// import { IModelConnection } from "../../IModelConnection";
import { ColorMap } from "./ColorMap";
// import { RenderSystem } from "../System";
import { TriangleList } from "./Primitives";
import { Graphic } from "../webgl/Graphic";

/* Information needed to draw a set of indexed polylines using a shared vertex buffer. */
export class PolylineArgs {
  public colors = new ColorIndex();
  public features = new FeatureIndex();
  public width = 0;
  public linePixels = LinePixels.Solid;
  public flags: PolylineFlags;
  public points: Uint16Array;
  public polylines: PolylineData[];
  public pointParams?: QParams3d;

  public constructor(points: Uint16Array = new Uint16Array(), polylines: PolylineData[] = [], pointParams?: QParams3d,
                     is2d = false, isPlanar = false) {
    this.points = points;
    this.polylines = polylines;
    this.pointParams = pointParams;
    this.flags = new PolylineFlags(is2d, isPlanar);
  }

  public get isValid(): boolean { return this.polylines.length !== 0; }
  public reset(): void {
    this.flags.initDefaults();
    this.points = new Uint16Array();
    this.polylines = [];
    this.colors.reset();
    this.features.reset();
  }
  public init(mesh: Mesh) {
    this.reset();
    this.width = mesh.displayParams.width;
    this.linePixels = mesh.displayParams.linePixels;
    this.flags.is2d = mesh.is2d;
    this.flags.isPlanar = mesh.isPlanar;
    this.flags.isDisjoint = MeshPrimitiveType.Point === mesh.type;
    if (DisplayParamsRegionEdgeType.Outline === mesh.displayParams.regionEdgeType) {
      // This polyline is behaving as the edges of a region surface.
      // TODO: GradientSymb not implemented yet!  Uncomment following lines when it is implemented.
      // if (mesh.displayParams.gradient || mesh.displayParams.gradient.isOutlined())
      //   this.flags.setIsNormalEdge();
      // else
        this.flags.setIsOutlineEdge(); // edges only displayed if fill undisplayed...
    }

    mesh.polylines.forEach((polyline) => {
      const indexedPolyline = new PolylineData();
      if (indexedPolyline.init(polyline)) { this.polylines.push(indexedPolyline); }
    });
    if (!this.isValid) { return false; }
    this.finishInit(mesh);
    return true;
  }
  public finishInit(mesh: Mesh) {
    this.pointParams = mesh.points.params;
    this.points = mesh.points.toTypedArray();
    mesh.colorMap.toColorIndex(this.colors, mesh.colors);
    mesh.toFeatureIndex(this.features);
  }
}

// The vertices of the edges are shared with those of the surface
export class MeshArgsEdges {
  public edges = new EdgeArgs();
  public silhouettes = new SilhouetteEdgeArgs();
  public polylines = new PolylineEdgeArgs();
  public width = 0;
  public linePixels = LinePixels.Solid;

  public clear(): void {
    this.edges = new EdgeArgs();
    this.silhouettes = new SilhouetteEdgeArgs();
    this.polylines = new PolylineEdgeArgs();
    this.width = 0;
    this.linePixels = LinePixels.Solid;
  }
  public isValid(): boolean { return this.edges.isValid() || this.silhouettes.isValid() || this.polylines.isValid(); }
}

/* Information needed to draw a triangle mesh and its edges. */
export class MeshArgs {
  public edges = new MeshArgsEdges();
  public vertIndices: number[] = [];
  public points?: Uint16Array;
  public normals: OctEncodedNormal[] = [];
  public textureUv: Point2d[] = [];
  public texture?: Texture;
  public colors = new ColorIndex();
  public features = new FeatureIndex();
  public pointParams?: QParams3d;
  public material?: Material;
  public fillFlags = FillFlags.None;
  public isPlanar = false;
  public is2d = false;
  public polylineEdges: PolylineData[] = [];

  // public toPolyface(): IndexedPolyface {
  //   let polyFace = IndexedPolyface.create(); // PolyfaceHeaderPtr polyFace = PolyfaceHeader::CreateFixedBlockIndexed(3);
  //   let pointIndex = polyFace.pointCount;
  //   pointIndex. // In Progress!!
  // }

  public clear() {
    this.vertIndices = [];
    this.points = undefined;
    this.normals = [];
    this.textureUv = [];
    this.texture = undefined;
    this.isPlanar = false;
    this.is2d = false;
    this.colors.reset();
    this.features.reset();
    this.polylineEdges = [];
    this.edges.clear();
  }
  public init(mesh: Mesh): boolean {
    this.clear();
    if (mesh.triangles.empty) { return false; }
    this.pointParams = mesh.points.params;
    this.vertIndices = mesh.triangles.indices;
    this.points = mesh.points.toTypedArray();
    this.textureUv = mesh.uvParams;
    if (!mesh.displayParams.ignoreLighting) { this.normals = mesh.normals.slice(); }

    // this.texture = mesh.displayParams.GetTextureMapping().GetTexture());
    // this.material = mesh.displayParams.material;
    this.fillFlags = mesh.displayParams.fillFlags;
    this.isPlanar = mesh.isPlanar;
    this.is2d = mesh.is2d;

    mesh.colorMap.toColorIndex(this.colors, mesh.colors);
    mesh.toFeatureIndex(this.features);

    this.edges.width = mesh.displayParams.width;
    this.edges.linePixels = mesh.displayParams.linePixels;

    const meshEdges: MeshEdges = mesh.edges;
    if (!meshEdges) { return true; }

    meshEdges.polylines.forEach((meshPolyline: MeshPolyline) => {
      const polyline = new PolylineData();
      if (polyline.init(meshPolyline)) { this.polylineEdges.push(polyline); }
    });

    this.edges.polylines.init(this.polylineEdges);
    // this.auxData = mesh.auxData();
    return true;
  }
}

export class MeshGraphicArgs {
  public polylineArgs = new PolylineArgs();
  public meshArgs: MeshArgs = new MeshArgs();
}

export class MeshFeatures {
  public table: FeatureTable;
  public indices: number[] = [];
  public uniform = 0;
  public initialized = false;

  public constructor(table: FeatureTable) { this.table = table; }

  // public add(feat: Feature, numVerts: number) { /*unfinished*/ }
  public toFeatureIndex(index: FeatureIndex): void {
    if (!this.initialized) {
      index.type = FeatureIndexType.kEmpty;
    } else if (this.indices.length === 0) {
      index.type = FeatureIndexType.kUniform;
      index.featureID = this.uniform;
    } else {
      index.type = FeatureIndexType.kNonUniform;
      index.featureIDs = new Uint32Array(this.indices);
    }
  }
  // public setIndices(indices: number[]): void { /*unfinished*/ }
}

export const enum MeshPrimitiveType {
  Mesh,
  Polyline,
  Point,
}

export type PolylineList = MeshPolyline[];

export class Mesh {
  public triangles: TriangleList = new TriangleList();
  public polylines: PolylineList = [];
  public readonly verts: QPoint3dList;
  public readonly normals = new OctEncodedNormalList();
  public uvParams: Point2d[] = [];
  public colorMap: ColorMap = new ColorMap(); // used to be called ColorTable
  public colors: Uint16Array = new Uint16Array();
  public edges = new MeshEdges();
  // public auxData: MeshAuxData;

  public constructor(public displayParams: DisplayParams, public features: MeshFeatures, public type: MeshPrimitiveType, range: Range3d, public is2d: boolean, public isPlanar: boolean) {
    this.verts = new QPoint3dList(QParams3d.fromRange(range));
  }

  public get points(): QPoint3dList { return this.verts; }
  public toFeatureIndex(index: FeatureIndex): void { this.features.toFeatureIndex(index); }
  public getGraphics(args: MeshGraphicArgs/*, system: RenderSystem, iModel: IModelConnection*/ ): Graphic | undefined {
    const graphic = undefined;
    if (this.triangles.count() !== 0) {
      // if (args.meshArgs.init(this)) { graphic = system.createTriMesh(args.meshArgs, iModel); }
    } else if (this.polylines.length !== 0 && args.polylineArgs.init(this)) {
      // graphic = system.createIndexedPolylines(args.polylineArgs, iModel);
    }
    return graphic;
  }
}<|MERGE_RESOLUTION|>--- conflicted
+++ resolved
@@ -3,15 +3,9 @@
  *--------------------------------------------------------------------------------------------*/
 
 import { Point2d, Range3d } from "@bentley/geometry-core";
-<<<<<<< HEAD
-import { TriMeshArgs, IndexedPolylineArgs, PolylineData, OctEncodedNormalList, QPoint3dList, MeshPolyline, MeshEdges, QParams3d,
-         FeatureTable, FeatureIndex, FeatureIndexType } from "@bentley/imodeljs-common";
-import { DisplayParams, DisplayParamsRegionEdgeType } from "./DisplayParams";
-=======
 import { PolylineData, OctEncodedNormalList, QPoint3dList, MeshPolyline, MeshEdges, QParams3d, EdgeArgs, SilhouetteEdgeArgs, PolylineEdgeArgs, FillFlags,
          FeatureTable, FeatureIndex, FeatureIndexType, ColorIndex, PolylineFlags, LinePixels, OctEncodedNormal, Texture, Material } from "@bentley/imodeljs-common";
-import { DisplayParams } from "./DisplayParams";
->>>>>>> 3ff2a49d
+import { DisplayParams, DisplayParamsRegionEdgeType } from "./DisplayParams";
 // import { IModelConnection } from "../../IModelConnection";
 import { ColorMap } from "./ColorMap";
 // import { RenderSystem } from "../System";
