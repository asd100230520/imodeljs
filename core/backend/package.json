--- conflicted
+++ resolved
@@ -109,15 +109,9 @@
     "webpack": "4.42.0"
   },
   "dependencies": {
-<<<<<<< HEAD
     "@bentley/imodeljs-native": "2.8.5",
-    "@bentley/context-registry-client": "2.8.0-dev.15",
-    "@bentley/usage-logging-client": "2.8.0-dev.15",
-=======
-    "@bentley/imodeljs-native": "2.8.4",
     "@bentley/context-registry-client": "2.8.0-dev.16",
     "@bentley/usage-logging-client": "2.8.0-dev.16",
->>>>>>> e57dbb99
     "@azure/storage-blob": "10.4.0",
     "deep-assign": "^2.0.0",
     "form-data": "^2.3.2",
