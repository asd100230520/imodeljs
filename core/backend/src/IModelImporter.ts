/*---------------------------------------------------------------------------------------------
* Copyright (c) Bentley Systems, Incorporated. All rights reserved.
* See LICENSE.md in the project root for license terms and full copyright notice.
*--------------------------------------------------------------------------------------------*/
/** @packageDocumentation
 * @module iModels
 */
import { Id64, Id64String, IModelStatus, Logger } from "@bentley/bentleyjs-core";
import {
  AxisAlignedBox3d, ElementAspectProps, ElementProps, GeometricElement3dProps, IModel, IModelError, ModelProps, Placement3d,
} from "@bentley/imodeljs-common";
import { BackendLoggerCategory } from "./BackendLoggerCategory";
import { Element, GeometricElement3d } from "./Element";
import { ElementAspect, ElementMultiAspect } from "./ElementAspect";
import { IModelDb } from "./IModelDb";
import { Model } from "./Model";
import { Relationship, RelationshipProps, SourceAndTarget } from "./Relationship";

const loggerCategory: string = BackendLoggerCategory.IModelImporter;

/** Options provided to the [[IModelImporter]] constructor.
 * @beta
 */
export interface IModelImportOptions {
  /** If `true` (the default), auto-extend the projectExtents of the target iModel as elements are imported. If `false`, throw an Error if an element would be outside of the projectExtents. */
  autoExtendProjectExtents?: boolean;
}

/** Base class for importing data into an iModel.
 * @see [iModel Transformation and Data Exchange]($docs/learning/backend/IModelTransformation.md)
 * @see [IModelExporter]($backend)
 * @see [IModelTransformer]($backend)
 * @beta
 */
export class IModelImporter {
  /** The read/write target iModel. */
  public readonly targetDb: IModelDb;
  /** If `true` (the default), auto-extend the projectExtents of the target iModel as elements are imported. If `false`, throw an Error if an element would be outside of the projectExtents. */
<<<<<<< HEAD
  public autoExtendProjectExtents: boolean = true;
  /** If `true`, simplify the element geometry for visualization purposes. For example, convert Parasolid bodies into meshes.
=======
  public autoExtendProjectExtents: boolean;
  /** If `true`, simplify the element geometry for visualization purposes. For example, convert b-reps into meshes.
>>>>>>> 2be6b950
   * @note `false` is the default
   */
  public simplifyElementGeometry: boolean = false;
  /** The set of elements that should not be updated by this IModelImporter.
   * @note Adding an element to this set is typically necessary when remapping a source element to one that already exists in the target and already has the desired properties.
   */
  public readonly doNotUpdateElementIds = new Set<Id64String>();

  /** Construct a new IModelImporter
   * @param targetDb The target IModelDb
   * @param options The options that specify how the import should be done.
   */
  public constructor(targetDb: IModelDb, options?: IModelImportOptions) {
    this.targetDb = targetDb;
<<<<<<< HEAD
    if (undefined !== options?.autoExtendProjectExtents) {
      this.autoExtendProjectExtents = options.autoExtendProjectExtents;
    }
=======
    this.autoExtendProjectExtents = options?.autoExtendProjectExtents ?? true;
>>>>>>> 2be6b950
    // Add in the elements that are always present (even in an "empty" iModel) and therefore do not need to be updated
    this.doNotUpdateElementIds.add(IModel.rootSubjectId);
    this.doNotUpdateElementIds.add(IModel.dictionaryId);
    this.doNotUpdateElementIds.add("0xe"); // RealityDataSources LinkPartition
  }

  /** Import the specified ModelProps (either as an insert or an update) into the target iModel. */
  public importModel(modelProps: ModelProps): void {
    if ((undefined === modelProps.id) || !Id64.isValidId64(modelProps.id)) {
      throw new IModelError(IModelStatus.InvalidId, "Model Id not provided, should be the same as the ModeledElementId", Logger.logError, loggerCategory);
    }
    if (this.doNotUpdateElementIds.has(modelProps.id)) {
      Logger.logInfo(loggerCategory, `Do not update target model ${modelProps.id}`);
      return;
    }
    try {
      const model: Model = this.targetDb.models.getModel(modelProps.id); // throws IModelError.NotFound if model does not exist
      if (this.hasModelChanged(model, modelProps)) {
        this.onUpdateModel(modelProps);
      }
    } catch (error) {
      // catch NotFound error and insertModel
      if ((error instanceof IModelError) && (error.errorNumber === IModelStatus.NotFound)) {
        this.onInsertModel(modelProps);
        return;
      }
      throw error;
    }
  }

  /** Returns true if a change within a Model is detected.
   * @param model The current persistent Model
   * @param modelProps The new ModelProps to compare against
   * @returns `true` if a change is detected
   */
  private hasModelChanged(model: Model, modelProps: ModelProps): boolean {
    let changed: boolean = false;
    model.forEachProperty((propertyName: string) => {
      if (!changed) {
        if (propertyName === "geometryGuid") {
          // skip because GeometricModel.GeometryGuid values cannot be compared across iModels
        } else if ((propertyName === "jsonProperties") || (propertyName === "modeledElement")) {
          changed = JSON.stringify(model[propertyName]) !== JSON.stringify(modelProps[propertyName]);
        } else {
          changed = model.asAny[propertyName] !== (modelProps as any)[propertyName];
        }
      }
    });
    return changed;
  }

  /** Create a new Model from the specified ModelProps and insert it into the target iModel.
   * @note A subclass may override this method to customize insert behavior but should call `super.onInsertModel`.
   */
  protected onInsertModel(modelProps: ModelProps): Id64String {
    try {
      const modelId: Id64String = this.targetDb.models.insertModel(modelProps);
      Logger.logInfo(loggerCategory, `Inserted ${this.formatModelForLogger(modelProps)}`);
      return modelId;
    } catch (error) {
      if (!this.targetDb.containsClass(modelProps.classFullName)) {
        // replace standard insert error with something more helpful
        const errorMessage = `Model class "${modelProps.classFullName}" not found in the target iModel. Was the latest version of the schema imported?`;
        throw new IModelError(IModelStatus.InvalidName, errorMessage, Logger.logError, loggerCategory);
      }
      throw error; // throw original error
    }
  }

  /** Update an existing Model in the target iModel from the specified ModelProps.
   * @note A subclass may override this method to customize update behavior but should call `super.onUpdateModel`.
   */
  protected onUpdateModel(modelProps: ModelProps): void {
    this.targetDb.models.updateModel(modelProps);
    Logger.logInfo(loggerCategory, `Updated ${this.formatModelForLogger(modelProps)}`);
  }

  /** Format a Model for the Logger. */
  private formatModelForLogger(modelProps: ModelProps): string {
    return `${modelProps.classFullName} [${modelProps.id!}]`;
  }

  /** Import the specified ElementProps (either as an insert or an update) into the target iModel. */
  public importElement(elementProps: ElementProps): Id64String {
    if (undefined !== elementProps.id) {
      if (this.doNotUpdateElementIds.has(elementProps.id)) {
        Logger.logInfo(loggerCategory, `Do not update target element ${elementProps.id}`);
        return elementProps.id;
      }
      this.onUpdateElement(elementProps);
    } else {
      this.onInsertElement(elementProps); // targetElementProps.id assigned by insertElement
    }
    return elementProps.id!;
  }

  /** Called before inserting or updating an element in the target iModel to make sure that it is within the projectExtents. */
  private checkProjectExtents(targetElementProps: ElementProps): void {
    const targetElementClass: typeof Element = this.targetDb.getJsClass<typeof Element>(targetElementProps.classFullName);
    if (targetElementClass.prototype instanceof GeometricElement3d) {
      const targetElementPlacement: Placement3d = Placement3d.fromJSON((targetElementProps as GeometricElement3dProps).placement);
      if (targetElementPlacement.isValid) {
        const targetExtents: AxisAlignedBox3d = targetElementPlacement.calculateRange();
        if (!targetExtents.isNull && !this.targetDb.projectExtents.containsRange(targetExtents)) {
          if (this.autoExtendProjectExtents) {
            Logger.logTrace(loggerCategory, "Auto-extending projectExtents");
            targetExtents.extendRange(this.targetDb.projectExtents);
            this.targetDb.updateProjectExtents(targetExtents);
          } else {
            throw new IModelError(IModelStatus.BadElement, "Target element would be outside of projectExtents", Logger.logError, loggerCategory);
          }
        }
      }
    }
  }

  /** Create a new Element from the specified ElementProps and insert it into the target iModel.
   * @returns The Id of the newly inserted Element.
   * @note A subclass may override this method to customize insert behavior but should call `super.onInsertElement`.
   */
  protected onInsertElement(elementProps: ElementProps): Id64String {
    this.checkProjectExtents(elementProps);
    try {
      const elementId: Id64String = this.targetDb.elements.insertElement(elementProps);
      Logger.logInfo(loggerCategory, `Inserted ${this.formatElementForLogger(elementProps)}`);
      if (this.simplifyElementGeometry) {
        this.targetDb.nativeDb.simplifyElementGeometry({ id: elementId, convertBReps: true });
        Logger.logInfo(loggerCategory, `Simplified element geometry for ${this.formatElementForLogger(elementProps)}`);
      }
      return elementId;
    } catch (error) {
      if (!this.targetDb.containsClass(elementProps.classFullName)) {
        // replace standard insert error with something more helpful
        const errorMessage = `Element class "${elementProps.classFullName}" not found in the target iModel. Was the latest version of the schema imported?`;
        throw new IModelError(IModelStatus.InvalidName, errorMessage, Logger.logError, loggerCategory);
      }
      throw error; // throw original error
    }
  }

  /** Update an existing Element in the target iModel from the specified ElementProps.
   * @note A subclass may override this method to customize update behavior but should call `super.onUpdateElement`.
   */
  protected onUpdateElement(elementProps: ElementProps): void {
    if (!elementProps.id) {
      throw new IModelError(IModelStatus.InvalidId, "ElementId not provided", Logger.logError, loggerCategory);
    }
    this.checkProjectExtents(elementProps);
    this.targetDb.elements.updateElement(elementProps);
    Logger.logInfo(loggerCategory, `Updated ${this.formatElementForLogger(elementProps)}`);
    if (this.simplifyElementGeometry) {
      this.targetDb.nativeDb.simplifyElementGeometry({ id: elementProps.id, convertBReps: true });
      Logger.logInfo(loggerCategory, `Simplified element geometry for ${this.formatElementForLogger(elementProps)}`);
    }
  }

  /** Delete the specified Element from the target iModel.
   * @note A subclass may override this method to customize delete behavior but should call `super.onDeleteElement`.
   */
  protected onDeleteElement(elementId: Id64String): void {
    this.targetDb.elements.deleteElement(elementId);
    Logger.logInfo(loggerCategory, `Deleted element ${elementId}`);
  }

  /** Delete the specified Element from the target iModel. */
  public deleteElement(elementId: Id64String): void {
    if (this.doNotUpdateElementIds.has(elementId)) {
      Logger.logInfo(loggerCategory, `Do not delete target element ${elementId}`);
      return;
    }
    this.onDeleteElement(elementId);
  }

  /** Format an Element for the Logger. */
  private formatElementForLogger(elementProps: ElementProps): string {
    const namePiece: string = elementProps.code.value ? `${elementProps.code.value} ` : elementProps.userLabel ? `${elementProps.userLabel} ` : "";
    return `${elementProps.classFullName} ${namePiece}[${elementProps.id}]`;
  }

  /** Import an ElementUniqueAspect into the target iModel. */
  public importElementUniqueAspect(aspectProps: ElementAspectProps): void {
    const aspects: ElementAspect[] = this.targetDb.elements.getAspects(aspectProps.element.id, aspectProps.classFullName);
    if (aspects.length === 0) {
      this.onInsertElementAspect(aspectProps);
    } else if (this.hasElementAspectChanged(aspects[0], aspectProps)) {
      aspectProps.id = aspects[0].id;
      this.onUpdateElementAspect(aspectProps);
    }
  }

  /** Import the collection of ElementMultiAspects into the target iModel.
   * @note For insert vs. update reasons, it is important to process all ElementMultiAspects owned by an Element at once.
   */
  public importElementMultiAspects(aspectPropsArray: ElementAspectProps[]): void {
    if (aspectPropsArray.length === 0) {
      return;
    }
    const elementId: Id64String = aspectPropsArray[0].element.id;
    // Determine the set of ElementMultiAspect classes to consider
    const aspectClassFullNames = new Set<string>();
    aspectPropsArray.forEach((aspectsProps: ElementAspectProps): void => {
      aspectClassFullNames.add(aspectsProps.classFullName);
    });
    // Handle ElementMultiAspects in groups by class
    aspectClassFullNames.forEach((aspectClassFullName: string) => {
      const proposedAspects = aspectPropsArray.filter((aspectProps) => aspectClassFullName === aspectProps.classFullName);
      const currentAspects: ElementMultiAspect[] = this.targetDb.elements.getAspects(elementId, aspectClassFullName);
      if (proposedAspects.length >= currentAspects.length) {
        let index = 0;
        proposedAspects.forEach((aspectProps: ElementAspectProps) => {
          if (index < currentAspects.length) {
            aspectProps.id = currentAspects[index].id;
            if (this.hasElementAspectChanged(currentAspects[index], aspectProps)) {
              this.onUpdateElementAspect(aspectProps);
            }
          } else {
            this.onInsertElementAspect(aspectProps);
          }
          index++;
        });
      } else {
        let index = 0;
        currentAspects.forEach((aspect: ElementMultiAspect) => {
          if (index < proposedAspects.length) {
            proposedAspects[index].id = aspect.id;
            if (this.hasElementAspectChanged(aspect, proposedAspects[index])) {
              this.onUpdateElementAspect(proposedAspects[index]);
            }
          } else {
            this.onDeleteElementAspect(aspect);
          }
          index++;
        });
      }
    });
  }

  /** Returns true if a change within an ElementAspect is detected.
   * @param aspect The current persistent ElementAspect
   * @param aspectProps The new ElementAspectProps to compare against
   * @returns `true` if a change is detected
   */
  private hasElementAspectChanged(aspect: ElementAspect, aspectProps: ElementAspectProps): boolean {
    let changed: boolean = false;
    aspect.forEachProperty((propertyName: string) => {
      if (!changed && (propertyName !== "element") && (aspect.asAny[propertyName] !== (aspectProps as any)[propertyName])) {
        changed = true;
      }
    });
    return changed;
  }

  /** Insert the ElementAspect into the target iModel.
   * @note A subclass may override this method to customize insert behavior but should call `super.onInsertElementAspect`.
   */
  protected onInsertElementAspect(aspectProps: ElementAspectProps): void {
    try {
      this.targetDb.elements.insertAspect(aspectProps);
      Logger.logInfo(loggerCategory, `Inserted ${this.formatElementAspectForLogger(aspectProps)}`);
    } catch (error) {
      if (!this.targetDb.containsClass(aspectProps.classFullName)) {
        // replace standard insert error with something more helpful
        const errorMessage = `ElementAspect class "${aspectProps.classFullName}" not found in the target iModel. Was the latest version of the schema imported?`;
        throw new IModelError(IModelStatus.InvalidName, errorMessage, Logger.logError, loggerCategory);
      }
      throw error; // throw original error
    }
  }

  /** Update the ElementAspect within the target iModel.
   * @note A subclass may override this method to customize update behavior but should call `super.onUpdateElementAspect`.
   */
  protected onUpdateElementAspect(aspectProps: ElementAspectProps): void {
    this.targetDb.elements.updateAspect(aspectProps);
    Logger.logInfo(loggerCategory, `Updated ${this.formatElementAspectForLogger(aspectProps)}`);
  }

  /** Delete the specified ElementAspect from the target iModel.
   * @note A subclass may override this method to customize delete behavior but should call `super.onDeleteElementAspect`.
   */
  protected onDeleteElementAspect(targetElementAspect: ElementAspect): void {
    this.targetDb.elements.deleteAspect(targetElementAspect.id);
    Logger.logInfo(loggerCategory, `Deleted ${this.formatElementAspectForLogger(targetElementAspect)}`);
  }

  /** Format an ElementAspect for the Logger. */
  private formatElementAspectForLogger(elementAspectProps: ElementAspectProps): string {
    return `${elementAspectProps.classFullName} elementId=[${elementAspectProps.element.id}]`;
  }

  /** Import the specified RelationshipProps (either as an insert or an update) into the target iModel.
   * @returns The instance Id of the inserted or updated Relationship.
   */
  public importRelationship(relationshipProps: RelationshipProps): Id64String {
    if ((undefined === relationshipProps.sourceId) || !Id64.isValidId64(relationshipProps.sourceId)) {
      Logger.logInfo(loggerCategory, `Ignoring ${relationshipProps.classFullName} instance because of invalid RelationshipProps.sourceId`);
      return Id64.invalid;
    }
    if ((undefined === relationshipProps.targetId) || !Id64.isValidId64(relationshipProps.targetId)) {
      Logger.logInfo(loggerCategory, `Ignoring ${relationshipProps.classFullName} instance because of invalid RelationshipProps.targetId`);
      return Id64.invalid;
    }
    // check for an existing relationship
    const relSourceAndTarget: SourceAndTarget = { sourceId: relationshipProps.sourceId, targetId: relationshipProps.targetId };
    const relationship: Relationship | undefined = this.targetDb.relationships.tryGetInstance(relationshipProps.classFullName, relSourceAndTarget);
    if (undefined !== relationship) { // if relationship found, update it
      relationshipProps.id = relationship.id;
      if (this.hasRelationshipChanged(relationship, relationshipProps)) {
        this.onUpdateRelationship(relationshipProps);
      }
      return relationshipProps.id;
    } else {
      return this.onInsertRelationship(relationshipProps);
    }
  }

  /** Returns true if a change within a Relationship is detected.
   * @param relationship The current persistent Relationship
   * @param relationshipProps The new RelationshipProps to compare against
   * @returns `true` if a change is detected
   */
  private hasRelationshipChanged(relationship: Relationship, relationshipProps: RelationshipProps): boolean {
    let changed: boolean = false;
    relationship.forEachProperty((propertyName: string) => {
      if (!changed && (relationship.asAny[propertyName] !== (relationshipProps as any)[propertyName])) {
        changed = true;
      }
    });
    return changed;
  }

  /** Create a new Relationship from the specified RelationshipProps and insert it into the target iModel.
   * @returns The instance Id of the newly inserted relationship.
   * @note A subclass may override this method to customize insert behavior but should call `super.onInsertRelationship`.
   */
  protected onInsertRelationship(relationshipProps: RelationshipProps): Id64String {
    try {
      const targetRelInstanceId: Id64String = this.targetDb.relationships.insertInstance(relationshipProps);
      Logger.logInfo(loggerCategory, `Inserted ${this.formatRelationshipForLogger(relationshipProps)}`);
      return targetRelInstanceId;
    } catch (error) {
      if (!this.targetDb.containsClass(relationshipProps.classFullName)) {
        // replace standard insert error with something more helpful
        const errorMessage = `Relationship class "${relationshipProps.classFullName}" not found in the target iModel. Was the latest version of the schema imported?`;
        throw new IModelError(IModelStatus.InvalidName, errorMessage, Logger.logError, loggerCategory);
      }
      throw error; // throw original error
    }
  }

  /** Update an existing Relationship in the target iModel from the specified RelationshipProps.
   * @note A subclass may override this method to customize update behavior but should call `super.onUpdateRelationship`.
   */
  protected onUpdateRelationship(relationshipProps: RelationshipProps): void {
    if (!relationshipProps.id) {
      throw new IModelError(IModelStatus.InvalidId, "Relationship instance Id not provided", Logger.logError, loggerCategory);
    }
    this.targetDb.relationships.updateInstance(relationshipProps);
    Logger.logInfo(loggerCategory, `Updated ${this.formatRelationshipForLogger(relationshipProps)}`);
  }

  /** Delete the specified Relationship from the target iModel. */
  protected onDeleteRelationship(relationshipProps: RelationshipProps): void {
    this.targetDb.relationships.deleteInstance(relationshipProps);
    Logger.logInfo(loggerCategory, `Deleted relationship ${this.formatRelationshipForLogger(relationshipProps)}`);
  }

  /** Delete the specified Relationship from the target iModel. */
  public deleteRelationship(relationshipProps: RelationshipProps): void {
    this.onDeleteRelationship(relationshipProps);
  }

  /** Format a Relationship for the Logger. */
  private formatRelationshipForLogger(relProps: RelationshipProps): string {
    return `${relProps.classFullName} sourceId=[${relProps.sourceId}] targetId=[${relProps.targetId}]`;
  }
}
<|MERGE_RESOLUTION|>--- conflicted
+++ resolved
@@ -1,443 +1,432 @@
 /*---------------------------------------------------------------------------------------------
 * Copyright (c) Bentley Systems, Incorporated. All rights reserved.
 * See LICENSE.md in the project root for license terms and full copyright notice.
-*--------------------------------------------------------------------------------------------*/
-/** @packageDocumentation
- * @module iModels
- */
-import { Id64, Id64String, IModelStatus, Logger } from "@bentley/bentleyjs-core";
-import {
-  AxisAlignedBox3d, ElementAspectProps, ElementProps, GeometricElement3dProps, IModel, IModelError, ModelProps, Placement3d,
-} from "@bentley/imodeljs-common";
-import { BackendLoggerCategory } from "./BackendLoggerCategory";
-import { Element, GeometricElement3d } from "./Element";
-import { ElementAspect, ElementMultiAspect } from "./ElementAspect";
-import { IModelDb } from "./IModelDb";
-import { Model } from "./Model";
-import { Relationship, RelationshipProps, SourceAndTarget } from "./Relationship";
-
-const loggerCategory: string = BackendLoggerCategory.IModelImporter;
-
-/** Options provided to the [[IModelImporter]] constructor.
- * @beta
- */
-export interface IModelImportOptions {
-  /** If `true` (the default), auto-extend the projectExtents of the target iModel as elements are imported. If `false`, throw an Error if an element would be outside of the projectExtents. */
-  autoExtendProjectExtents?: boolean;
-}
-
-/** Base class for importing data into an iModel.
- * @see [iModel Transformation and Data Exchange]($docs/learning/backend/IModelTransformation.md)
- * @see [IModelExporter]($backend)
- * @see [IModelTransformer]($backend)
- * @beta
- */
-export class IModelImporter {
-  /** The read/write target iModel. */
-  public readonly targetDb: IModelDb;
-  /** If `true` (the default), auto-extend the projectExtents of the target iModel as elements are imported. If `false`, throw an Error if an element would be outside of the projectExtents. */
-<<<<<<< HEAD
-  public autoExtendProjectExtents: boolean = true;
-  /** If `true`, simplify the element geometry for visualization purposes. For example, convert Parasolid bodies into meshes.
-=======
-  public autoExtendProjectExtents: boolean;
-  /** If `true`, simplify the element geometry for visualization purposes. For example, convert b-reps into meshes.
->>>>>>> 2be6b950
-   * @note `false` is the default
-   */
-  public simplifyElementGeometry: boolean = false;
-  /** The set of elements that should not be updated by this IModelImporter.
-   * @note Adding an element to this set is typically necessary when remapping a source element to one that already exists in the target and already has the desired properties.
-   */
-  public readonly doNotUpdateElementIds = new Set<Id64String>();
-
-  /** Construct a new IModelImporter
-   * @param targetDb The target IModelDb
-   * @param options The options that specify how the import should be done.
-   */
-  public constructor(targetDb: IModelDb, options?: IModelImportOptions) {
-    this.targetDb = targetDb;
-<<<<<<< HEAD
-    if (undefined !== options?.autoExtendProjectExtents) {
-      this.autoExtendProjectExtents = options.autoExtendProjectExtents;
-    }
-=======
-    this.autoExtendProjectExtents = options?.autoExtendProjectExtents ?? true;
->>>>>>> 2be6b950
-    // Add in the elements that are always present (even in an "empty" iModel) and therefore do not need to be updated
-    this.doNotUpdateElementIds.add(IModel.rootSubjectId);
-    this.doNotUpdateElementIds.add(IModel.dictionaryId);
-    this.doNotUpdateElementIds.add("0xe"); // RealityDataSources LinkPartition
-  }
-
-  /** Import the specified ModelProps (either as an insert or an update) into the target iModel. */
-  public importModel(modelProps: ModelProps): void {
-    if ((undefined === modelProps.id) || !Id64.isValidId64(modelProps.id)) {
-      throw new IModelError(IModelStatus.InvalidId, "Model Id not provided, should be the same as the ModeledElementId", Logger.logError, loggerCategory);
-    }
-    if (this.doNotUpdateElementIds.has(modelProps.id)) {
-      Logger.logInfo(loggerCategory, `Do not update target model ${modelProps.id}`);
-      return;
-    }
-    try {
-      const model: Model = this.targetDb.models.getModel(modelProps.id); // throws IModelError.NotFound if model does not exist
-      if (this.hasModelChanged(model, modelProps)) {
-        this.onUpdateModel(modelProps);
-      }
-    } catch (error) {
-      // catch NotFound error and insertModel
-      if ((error instanceof IModelError) && (error.errorNumber === IModelStatus.NotFound)) {
-        this.onInsertModel(modelProps);
-        return;
-      }
-      throw error;
-    }
-  }
-
-  /** Returns true if a change within a Model is detected.
-   * @param model The current persistent Model
-   * @param modelProps The new ModelProps to compare against
-   * @returns `true` if a change is detected
-   */
-  private hasModelChanged(model: Model, modelProps: ModelProps): boolean {
-    let changed: boolean = false;
-    model.forEachProperty((propertyName: string) => {
-      if (!changed) {
-        if (propertyName === "geometryGuid") {
-          // skip because GeometricModel.GeometryGuid values cannot be compared across iModels
-        } else if ((propertyName === "jsonProperties") || (propertyName === "modeledElement")) {
-          changed = JSON.stringify(model[propertyName]) !== JSON.stringify(modelProps[propertyName]);
-        } else {
-          changed = model.asAny[propertyName] !== (modelProps as any)[propertyName];
-        }
-      }
-    });
-    return changed;
-  }
-
-  /** Create a new Model from the specified ModelProps and insert it into the target iModel.
-   * @note A subclass may override this method to customize insert behavior but should call `super.onInsertModel`.
-   */
-  protected onInsertModel(modelProps: ModelProps): Id64String {
-    try {
-      const modelId: Id64String = this.targetDb.models.insertModel(modelProps);
-      Logger.logInfo(loggerCategory, `Inserted ${this.formatModelForLogger(modelProps)}`);
-      return modelId;
-    } catch (error) {
-      if (!this.targetDb.containsClass(modelProps.classFullName)) {
-        // replace standard insert error with something more helpful
-        const errorMessage = `Model class "${modelProps.classFullName}" not found in the target iModel. Was the latest version of the schema imported?`;
-        throw new IModelError(IModelStatus.InvalidName, errorMessage, Logger.logError, loggerCategory);
-      }
-      throw error; // throw original error
-    }
-  }
-
-  /** Update an existing Model in the target iModel from the specified ModelProps.
-   * @note A subclass may override this method to customize update behavior but should call `super.onUpdateModel`.
-   */
-  protected onUpdateModel(modelProps: ModelProps): void {
-    this.targetDb.models.updateModel(modelProps);
-    Logger.logInfo(loggerCategory, `Updated ${this.formatModelForLogger(modelProps)}`);
-  }
-
-  /** Format a Model for the Logger. */
-  private formatModelForLogger(modelProps: ModelProps): string {
-    return `${modelProps.classFullName} [${modelProps.id!}]`;
-  }
-
-  /** Import the specified ElementProps (either as an insert or an update) into the target iModel. */
-  public importElement(elementProps: ElementProps): Id64String {
-    if (undefined !== elementProps.id) {
-      if (this.doNotUpdateElementIds.has(elementProps.id)) {
-        Logger.logInfo(loggerCategory, `Do not update target element ${elementProps.id}`);
-        return elementProps.id;
-      }
-      this.onUpdateElement(elementProps);
-    } else {
-      this.onInsertElement(elementProps); // targetElementProps.id assigned by insertElement
-    }
-    return elementProps.id!;
-  }
-
-  /** Called before inserting or updating an element in the target iModel to make sure that it is within the projectExtents. */
-  private checkProjectExtents(targetElementProps: ElementProps): void {
-    const targetElementClass: typeof Element = this.targetDb.getJsClass<typeof Element>(targetElementProps.classFullName);
-    if (targetElementClass.prototype instanceof GeometricElement3d) {
-      const targetElementPlacement: Placement3d = Placement3d.fromJSON((targetElementProps as GeometricElement3dProps).placement);
-      if (targetElementPlacement.isValid) {
-        const targetExtents: AxisAlignedBox3d = targetElementPlacement.calculateRange();
-        if (!targetExtents.isNull && !this.targetDb.projectExtents.containsRange(targetExtents)) {
-          if (this.autoExtendProjectExtents) {
-            Logger.logTrace(loggerCategory, "Auto-extending projectExtents");
-            targetExtents.extendRange(this.targetDb.projectExtents);
-            this.targetDb.updateProjectExtents(targetExtents);
-          } else {
-            throw new IModelError(IModelStatus.BadElement, "Target element would be outside of projectExtents", Logger.logError, loggerCategory);
-          }
-        }
-      }
-    }
-  }
-
-  /** Create a new Element from the specified ElementProps and insert it into the target iModel.
-   * @returns The Id of the newly inserted Element.
-   * @note A subclass may override this method to customize insert behavior but should call `super.onInsertElement`.
-   */
-  protected onInsertElement(elementProps: ElementProps): Id64String {
-    this.checkProjectExtents(elementProps);
-    try {
-      const elementId: Id64String = this.targetDb.elements.insertElement(elementProps);
-      Logger.logInfo(loggerCategory, `Inserted ${this.formatElementForLogger(elementProps)}`);
-      if (this.simplifyElementGeometry) {
-        this.targetDb.nativeDb.simplifyElementGeometry({ id: elementId, convertBReps: true });
-        Logger.logInfo(loggerCategory, `Simplified element geometry for ${this.formatElementForLogger(elementProps)}`);
-      }
-      return elementId;
-    } catch (error) {
-      if (!this.targetDb.containsClass(elementProps.classFullName)) {
-        // replace standard insert error with something more helpful
-        const errorMessage = `Element class "${elementProps.classFullName}" not found in the target iModel. Was the latest version of the schema imported?`;
-        throw new IModelError(IModelStatus.InvalidName, errorMessage, Logger.logError, loggerCategory);
-      }
-      throw error; // throw original error
-    }
-  }
-
-  /** Update an existing Element in the target iModel from the specified ElementProps.
-   * @note A subclass may override this method to customize update behavior but should call `super.onUpdateElement`.
-   */
-  protected onUpdateElement(elementProps: ElementProps): void {
-    if (!elementProps.id) {
-      throw new IModelError(IModelStatus.InvalidId, "ElementId not provided", Logger.logError, loggerCategory);
-    }
-    this.checkProjectExtents(elementProps);
-    this.targetDb.elements.updateElement(elementProps);
-    Logger.logInfo(loggerCategory, `Updated ${this.formatElementForLogger(elementProps)}`);
-    if (this.simplifyElementGeometry) {
-      this.targetDb.nativeDb.simplifyElementGeometry({ id: elementProps.id, convertBReps: true });
-      Logger.logInfo(loggerCategory, `Simplified element geometry for ${this.formatElementForLogger(elementProps)}`);
-    }
-  }
-
-  /** Delete the specified Element from the target iModel.
-   * @note A subclass may override this method to customize delete behavior but should call `super.onDeleteElement`.
-   */
-  protected onDeleteElement(elementId: Id64String): void {
-    this.targetDb.elements.deleteElement(elementId);
-    Logger.logInfo(loggerCategory, `Deleted element ${elementId}`);
-  }
-
-  /** Delete the specified Element from the target iModel. */
-  public deleteElement(elementId: Id64String): void {
-    if (this.doNotUpdateElementIds.has(elementId)) {
-      Logger.logInfo(loggerCategory, `Do not delete target element ${elementId}`);
-      return;
-    }
-    this.onDeleteElement(elementId);
-  }
-
-  /** Format an Element for the Logger. */
-  private formatElementForLogger(elementProps: ElementProps): string {
-    const namePiece: string = elementProps.code.value ? `${elementProps.code.value} ` : elementProps.userLabel ? `${elementProps.userLabel} ` : "";
-    return `${elementProps.classFullName} ${namePiece}[${elementProps.id}]`;
-  }
-
-  /** Import an ElementUniqueAspect into the target iModel. */
-  public importElementUniqueAspect(aspectProps: ElementAspectProps): void {
-    const aspects: ElementAspect[] = this.targetDb.elements.getAspects(aspectProps.element.id, aspectProps.classFullName);
-    if (aspects.length === 0) {
-      this.onInsertElementAspect(aspectProps);
-    } else if (this.hasElementAspectChanged(aspects[0], aspectProps)) {
-      aspectProps.id = aspects[0].id;
-      this.onUpdateElementAspect(aspectProps);
-    }
-  }
-
-  /** Import the collection of ElementMultiAspects into the target iModel.
-   * @note For insert vs. update reasons, it is important to process all ElementMultiAspects owned by an Element at once.
-   */
-  public importElementMultiAspects(aspectPropsArray: ElementAspectProps[]): void {
-    if (aspectPropsArray.length === 0) {
-      return;
-    }
-    const elementId: Id64String = aspectPropsArray[0].element.id;
-    // Determine the set of ElementMultiAspect classes to consider
-    const aspectClassFullNames = new Set<string>();
-    aspectPropsArray.forEach((aspectsProps: ElementAspectProps): void => {
-      aspectClassFullNames.add(aspectsProps.classFullName);
-    });
-    // Handle ElementMultiAspects in groups by class
-    aspectClassFullNames.forEach((aspectClassFullName: string) => {
-      const proposedAspects = aspectPropsArray.filter((aspectProps) => aspectClassFullName === aspectProps.classFullName);
-      const currentAspects: ElementMultiAspect[] = this.targetDb.elements.getAspects(elementId, aspectClassFullName);
-      if (proposedAspects.length >= currentAspects.length) {
-        let index = 0;
-        proposedAspects.forEach((aspectProps: ElementAspectProps) => {
-          if (index < currentAspects.length) {
-            aspectProps.id = currentAspects[index].id;
-            if (this.hasElementAspectChanged(currentAspects[index], aspectProps)) {
-              this.onUpdateElementAspect(aspectProps);
-            }
-          } else {
-            this.onInsertElementAspect(aspectProps);
-          }
-          index++;
-        });
-      } else {
-        let index = 0;
-        currentAspects.forEach((aspect: ElementMultiAspect) => {
-          if (index < proposedAspects.length) {
-            proposedAspects[index].id = aspect.id;
-            if (this.hasElementAspectChanged(aspect, proposedAspects[index])) {
-              this.onUpdateElementAspect(proposedAspects[index]);
-            }
-          } else {
-            this.onDeleteElementAspect(aspect);
-          }
-          index++;
-        });
-      }
-    });
-  }
-
-  /** Returns true if a change within an ElementAspect is detected.
-   * @param aspect The current persistent ElementAspect
-   * @param aspectProps The new ElementAspectProps to compare against
-   * @returns `true` if a change is detected
-   */
-  private hasElementAspectChanged(aspect: ElementAspect, aspectProps: ElementAspectProps): boolean {
-    let changed: boolean = false;
-    aspect.forEachProperty((propertyName: string) => {
-      if (!changed && (propertyName !== "element") && (aspect.asAny[propertyName] !== (aspectProps as any)[propertyName])) {
-        changed = true;
-      }
-    });
-    return changed;
-  }
-
-  /** Insert the ElementAspect into the target iModel.
-   * @note A subclass may override this method to customize insert behavior but should call `super.onInsertElementAspect`.
-   */
-  protected onInsertElementAspect(aspectProps: ElementAspectProps): void {
-    try {
-      this.targetDb.elements.insertAspect(aspectProps);
-      Logger.logInfo(loggerCategory, `Inserted ${this.formatElementAspectForLogger(aspectProps)}`);
-    } catch (error) {
-      if (!this.targetDb.containsClass(aspectProps.classFullName)) {
-        // replace standard insert error with something more helpful
-        const errorMessage = `ElementAspect class "${aspectProps.classFullName}" not found in the target iModel. Was the latest version of the schema imported?`;
-        throw new IModelError(IModelStatus.InvalidName, errorMessage, Logger.logError, loggerCategory);
-      }
-      throw error; // throw original error
-    }
-  }
-
-  /** Update the ElementAspect within the target iModel.
-   * @note A subclass may override this method to customize update behavior but should call `super.onUpdateElementAspect`.
-   */
-  protected onUpdateElementAspect(aspectProps: ElementAspectProps): void {
-    this.targetDb.elements.updateAspect(aspectProps);
-    Logger.logInfo(loggerCategory, `Updated ${this.formatElementAspectForLogger(aspectProps)}`);
-  }
-
-  /** Delete the specified ElementAspect from the target iModel.
-   * @note A subclass may override this method to customize delete behavior but should call `super.onDeleteElementAspect`.
-   */
-  protected onDeleteElementAspect(targetElementAspect: ElementAspect): void {
-    this.targetDb.elements.deleteAspect(targetElementAspect.id);
-    Logger.logInfo(loggerCategory, `Deleted ${this.formatElementAspectForLogger(targetElementAspect)}`);
-  }
-
-  /** Format an ElementAspect for the Logger. */
-  private formatElementAspectForLogger(elementAspectProps: ElementAspectProps): string {
-    return `${elementAspectProps.classFullName} elementId=[${elementAspectProps.element.id}]`;
-  }
-
-  /** Import the specified RelationshipProps (either as an insert or an update) into the target iModel.
-   * @returns The instance Id of the inserted or updated Relationship.
-   */
-  public importRelationship(relationshipProps: RelationshipProps): Id64String {
-    if ((undefined === relationshipProps.sourceId) || !Id64.isValidId64(relationshipProps.sourceId)) {
-      Logger.logInfo(loggerCategory, `Ignoring ${relationshipProps.classFullName} instance because of invalid RelationshipProps.sourceId`);
-      return Id64.invalid;
-    }
-    if ((undefined === relationshipProps.targetId) || !Id64.isValidId64(relationshipProps.targetId)) {
-      Logger.logInfo(loggerCategory, `Ignoring ${relationshipProps.classFullName} instance because of invalid RelationshipProps.targetId`);
-      return Id64.invalid;
-    }
-    // check for an existing relationship
-    const relSourceAndTarget: SourceAndTarget = { sourceId: relationshipProps.sourceId, targetId: relationshipProps.targetId };
-    const relationship: Relationship | undefined = this.targetDb.relationships.tryGetInstance(relationshipProps.classFullName, relSourceAndTarget);
-    if (undefined !== relationship) { // if relationship found, update it
-      relationshipProps.id = relationship.id;
-      if (this.hasRelationshipChanged(relationship, relationshipProps)) {
-        this.onUpdateRelationship(relationshipProps);
-      }
-      return relationshipProps.id;
-    } else {
-      return this.onInsertRelationship(relationshipProps);
-    }
-  }
-
-  /** Returns true if a change within a Relationship is detected.
-   * @param relationship The current persistent Relationship
-   * @param relationshipProps The new RelationshipProps to compare against
-   * @returns `true` if a change is detected
-   */
-  private hasRelationshipChanged(relationship: Relationship, relationshipProps: RelationshipProps): boolean {
-    let changed: boolean = false;
-    relationship.forEachProperty((propertyName: string) => {
-      if (!changed && (relationship.asAny[propertyName] !== (relationshipProps as any)[propertyName])) {
-        changed = true;
-      }
-    });
-    return changed;
-  }
-
-  /** Create a new Relationship from the specified RelationshipProps and insert it into the target iModel.
-   * @returns The instance Id of the newly inserted relationship.
-   * @note A subclass may override this method to customize insert behavior but should call `super.onInsertRelationship`.
-   */
-  protected onInsertRelationship(relationshipProps: RelationshipProps): Id64String {
-    try {
-      const targetRelInstanceId: Id64String = this.targetDb.relationships.insertInstance(relationshipProps);
-      Logger.logInfo(loggerCategory, `Inserted ${this.formatRelationshipForLogger(relationshipProps)}`);
-      return targetRelInstanceId;
-    } catch (error) {
-      if (!this.targetDb.containsClass(relationshipProps.classFullName)) {
-        // replace standard insert error with something more helpful
-        const errorMessage = `Relationship class "${relationshipProps.classFullName}" not found in the target iModel. Was the latest version of the schema imported?`;
-        throw new IModelError(IModelStatus.InvalidName, errorMessage, Logger.logError, loggerCategory);
-      }
-      throw error; // throw original error
-    }
-  }
-
-  /** Update an existing Relationship in the target iModel from the specified RelationshipProps.
-   * @note A subclass may override this method to customize update behavior but should call `super.onUpdateRelationship`.
-   */
-  protected onUpdateRelationship(relationshipProps: RelationshipProps): void {
-    if (!relationshipProps.id) {
-      throw new IModelError(IModelStatus.InvalidId, "Relationship instance Id not provided", Logger.logError, loggerCategory);
-    }
-    this.targetDb.relationships.updateInstance(relationshipProps);
-    Logger.logInfo(loggerCategory, `Updated ${this.formatRelationshipForLogger(relationshipProps)}`);
-  }
-
-  /** Delete the specified Relationship from the target iModel. */
-  protected onDeleteRelationship(relationshipProps: RelationshipProps): void {
-    this.targetDb.relationships.deleteInstance(relationshipProps);
-    Logger.logInfo(loggerCategory, `Deleted relationship ${this.formatRelationshipForLogger(relationshipProps)}`);
-  }
-
-  /** Delete the specified Relationship from the target iModel. */
-  public deleteRelationship(relationshipProps: RelationshipProps): void {
-    this.onDeleteRelationship(relationshipProps);
-  }
-
-  /** Format a Relationship for the Logger. */
-  private formatRelationshipForLogger(relProps: RelationshipProps): string {
-    return `${relProps.classFullName} sourceId=[${relProps.sourceId}] targetId=[${relProps.targetId}]`;
-  }
-}
+*--------------------------------------------------------------------------------------------*/
+/** @packageDocumentation
+ * @module iModels
+ */
+import { Id64, Id64String, IModelStatus, Logger } from "@bentley/bentleyjs-core";
+import {
+  AxisAlignedBox3d, ElementAspectProps, ElementProps, GeometricElement3dProps, IModel, IModelError, ModelProps, Placement3d,
+} from "@bentley/imodeljs-common";
+import { BackendLoggerCategory } from "./BackendLoggerCategory";
+import { Element, GeometricElement3d } from "./Element";
+import { ElementAspect, ElementMultiAspect } from "./ElementAspect";
+import { IModelDb } from "./IModelDb";
+import { Model } from "./Model";
+import { Relationship, RelationshipProps, SourceAndTarget } from "./Relationship";
+
+const loggerCategory: string = BackendLoggerCategory.IModelImporter;
+
+/** Options provided to the [[IModelImporter]] constructor.
+ * @beta
+ */
+export interface IModelImportOptions {
+  /** If `true` (the default), auto-extend the projectExtents of the target iModel as elements are imported. If `false`, throw an Error if an element would be outside of the projectExtents. */
+  autoExtendProjectExtents?: boolean;
+}
+
+/** Base class for importing data into an iModel.
+ * @see [iModel Transformation and Data Exchange]($docs/learning/backend/IModelTransformation.md)
+ * @see [IModelExporter]($backend)
+ * @see [IModelTransformer]($backend)
+ * @beta
+ */
+export class IModelImporter {
+  /** The read/write target iModel. */
+  public readonly targetDb: IModelDb;
+  /** If `true` (the default), auto-extend the projectExtents of the target iModel as elements are imported. If `false`, throw an Error if an element would be outside of the projectExtents. */
+  public autoExtendProjectExtents: boolean;
+  /** If `true`, simplify the element geometry for visualization purposes. For example, convert b-reps into meshes.
+   * @note `false` is the default
+   */
+  public simplifyElementGeometry: boolean = false;
+  /** The set of elements that should not be updated by this IModelImporter.
+   * @note Adding an element to this set is typically necessary when remapping a source element to one that already exists in the target and already has the desired properties.
+   */
+  public readonly doNotUpdateElementIds = new Set<Id64String>();
+
+  /** Construct a new IModelImporter
+   * @param targetDb The target IModelDb
+   * @param options The options that specify how the import should be done.
+   */
+  public constructor(targetDb: IModelDb, options?: IModelImportOptions) {
+    this.targetDb = targetDb;
+    this.autoExtendProjectExtents = options?.autoExtendProjectExtents ?? true;
+    // Add in the elements that are always present (even in an "empty" iModel) and therefore do not need to be updated
+    this.doNotUpdateElementIds.add(IModel.rootSubjectId);
+    this.doNotUpdateElementIds.add(IModel.dictionaryId);
+    this.doNotUpdateElementIds.add("0xe"); // RealityDataSources LinkPartition
+  }
+
+  /** Import the specified ModelProps (either as an insert or an update) into the target iModel. */
+  public importModel(modelProps: ModelProps): void {
+    if ((undefined === modelProps.id) || !Id64.isValidId64(modelProps.id)) {
+      throw new IModelError(IModelStatus.InvalidId, "Model Id not provided, should be the same as the ModeledElementId", Logger.logError, loggerCategory);
+    }
+    if (this.doNotUpdateElementIds.has(modelProps.id)) {
+      Logger.logInfo(loggerCategory, `Do not update target model ${modelProps.id}`);
+      return;
+    }
+    try {
+      const model: Model = this.targetDb.models.getModel(modelProps.id); // throws IModelError.NotFound if model does not exist
+      if (this.hasModelChanged(model, modelProps)) {
+        this.onUpdateModel(modelProps);
+      }
+    } catch (error) {
+      // catch NotFound error and insertModel
+      if ((error instanceof IModelError) && (error.errorNumber === IModelStatus.NotFound)) {
+        this.onInsertModel(modelProps);
+        return;
+      }
+      throw error;
+    }
+  }
+
+  /** Returns true if a change within a Model is detected.
+   * @param model The current persistent Model
+   * @param modelProps The new ModelProps to compare against
+   * @returns `true` if a change is detected
+   */
+  private hasModelChanged(model: Model, modelProps: ModelProps): boolean {
+    let changed: boolean = false;
+    model.forEachProperty((propertyName: string) => {
+      if (!changed) {
+        if (propertyName === "geometryGuid") {
+          // skip because GeometricModel.GeometryGuid values cannot be compared across iModels
+        } else if ((propertyName === "jsonProperties") || (propertyName === "modeledElement")) {
+          changed = JSON.stringify(model[propertyName]) !== JSON.stringify(modelProps[propertyName]);
+        } else {
+          changed = model.asAny[propertyName] !== (modelProps as any)[propertyName];
+        }
+      }
+    });
+    return changed;
+  }
+
+  /** Create a new Model from the specified ModelProps and insert it into the target iModel.
+   * @note A subclass may override this method to customize insert behavior but should call `super.onInsertModel`.
+   */
+  protected onInsertModel(modelProps: ModelProps): Id64String {
+    try {
+      const modelId: Id64String = this.targetDb.models.insertModel(modelProps);
+      Logger.logInfo(loggerCategory, `Inserted ${this.formatModelForLogger(modelProps)}`);
+      return modelId;
+    } catch (error) {
+      if (!this.targetDb.containsClass(modelProps.classFullName)) {
+        // replace standard insert error with something more helpful
+        const errorMessage = `Model class "${modelProps.classFullName}" not found in the target iModel. Was the latest version of the schema imported?`;
+        throw new IModelError(IModelStatus.InvalidName, errorMessage, Logger.logError, loggerCategory);
+      }
+      throw error; // throw original error
+    }
+  }
+
+  /** Update an existing Model in the target iModel from the specified ModelProps.
+   * @note A subclass may override this method to customize update behavior but should call `super.onUpdateModel`.
+   */
+  protected onUpdateModel(modelProps: ModelProps): void {
+    this.targetDb.models.updateModel(modelProps);
+    Logger.logInfo(loggerCategory, `Updated ${this.formatModelForLogger(modelProps)}`);
+  }
+
+  /** Format a Model for the Logger. */
+  private formatModelForLogger(modelProps: ModelProps): string {
+    return `${modelProps.classFullName} [${modelProps.id!}]`;
+  }
+
+  /** Import the specified ElementProps (either as an insert or an update) into the target iModel. */
+  public importElement(elementProps: ElementProps): Id64String {
+    if (undefined !== elementProps.id) {
+      if (this.doNotUpdateElementIds.has(elementProps.id)) {
+        Logger.logInfo(loggerCategory, `Do not update target element ${elementProps.id}`);
+        return elementProps.id;
+      }
+      this.onUpdateElement(elementProps);
+    } else {
+      this.onInsertElement(elementProps); // targetElementProps.id assigned by insertElement
+    }
+    return elementProps.id!;
+  }
+
+  /** Called before inserting or updating an element in the target iModel to make sure that it is within the projectExtents. */
+  private checkProjectExtents(targetElementProps: ElementProps): void {
+    const targetElementClass: typeof Element = this.targetDb.getJsClass<typeof Element>(targetElementProps.classFullName);
+    if (targetElementClass.prototype instanceof GeometricElement3d) {
+      const targetElementPlacement: Placement3d = Placement3d.fromJSON((targetElementProps as GeometricElement3dProps).placement);
+      if (targetElementPlacement.isValid) {
+        const targetExtents: AxisAlignedBox3d = targetElementPlacement.calculateRange();
+        if (!targetExtents.isNull && !this.targetDb.projectExtents.containsRange(targetExtents)) {
+          if (this.autoExtendProjectExtents) {
+            Logger.logTrace(loggerCategory, "Auto-extending projectExtents");
+            targetExtents.extendRange(this.targetDb.projectExtents);
+            this.targetDb.updateProjectExtents(targetExtents);
+          } else {
+            throw new IModelError(IModelStatus.BadElement, "Target element would be outside of projectExtents", Logger.logError, loggerCategory);
+          }
+        }
+      }
+    }
+  }
+
+  /** Create a new Element from the specified ElementProps and insert it into the target iModel.
+   * @returns The Id of the newly inserted Element.
+   * @note A subclass may override this method to customize insert behavior but should call `super.onInsertElement`.
+   */
+  protected onInsertElement(elementProps: ElementProps): Id64String {
+    this.checkProjectExtents(elementProps);
+    try {
+      const elementId: Id64String = this.targetDb.elements.insertElement(elementProps);
+      Logger.logInfo(loggerCategory, `Inserted ${this.formatElementForLogger(elementProps)}`);
+      if (this.simplifyElementGeometry) {
+        this.targetDb.nativeDb.simplifyElementGeometry({ id: elementId, convertBReps: true });
+        Logger.logInfo(loggerCategory, `Simplified element geometry for ${this.formatElementForLogger(elementProps)}`);
+      }
+      return elementId;
+    } catch (error) {
+      if (!this.targetDb.containsClass(elementProps.classFullName)) {
+        // replace standard insert error with something more helpful
+        const errorMessage = `Element class "${elementProps.classFullName}" not found in the target iModel. Was the latest version of the schema imported?`;
+        throw new IModelError(IModelStatus.InvalidName, errorMessage, Logger.logError, loggerCategory);
+      }
+      throw error; // throw original error
+    }
+  }
+
+  /** Update an existing Element in the target iModel from the specified ElementProps.
+   * @note A subclass may override this method to customize update behavior but should call `super.onUpdateElement`.
+   */
+  protected onUpdateElement(elementProps: ElementProps): void {
+    if (!elementProps.id) {
+      throw new IModelError(IModelStatus.InvalidId, "ElementId not provided", Logger.logError, loggerCategory);
+    }
+    this.checkProjectExtents(elementProps);
+    this.targetDb.elements.updateElement(elementProps);
+    Logger.logInfo(loggerCategory, `Updated ${this.formatElementForLogger(elementProps)}`);
+    if (this.simplifyElementGeometry) {
+      this.targetDb.nativeDb.simplifyElementGeometry({ id: elementProps.id, convertBReps: true });
+      Logger.logInfo(loggerCategory, `Simplified element geometry for ${this.formatElementForLogger(elementProps)}`);
+    }
+  }
+
+  /** Delete the specified Element from the target iModel.
+   * @note A subclass may override this method to customize delete behavior but should call `super.onDeleteElement`.
+   */
+  protected onDeleteElement(elementId: Id64String): void {
+    this.targetDb.elements.deleteElement(elementId);
+    Logger.logInfo(loggerCategory, `Deleted element ${elementId}`);
+  }
+
+  /** Delete the specified Element from the target iModel. */
+  public deleteElement(elementId: Id64String): void {
+    if (this.doNotUpdateElementIds.has(elementId)) {
+      Logger.logInfo(loggerCategory, `Do not delete target element ${elementId}`);
+      return;
+    }
+    this.onDeleteElement(elementId);
+  }
+
+  /** Format an Element for the Logger. */
+  private formatElementForLogger(elementProps: ElementProps): string {
+    const namePiece: string = elementProps.code.value ? `${elementProps.code.value} ` : elementProps.userLabel ? `${elementProps.userLabel} ` : "";
+    return `${elementProps.classFullName} ${namePiece}[${elementProps.id}]`;
+  }
+
+  /** Import an ElementUniqueAspect into the target iModel. */
+  public importElementUniqueAspect(aspectProps: ElementAspectProps): void {
+    const aspects: ElementAspect[] = this.targetDb.elements.getAspects(aspectProps.element.id, aspectProps.classFullName);
+    if (aspects.length === 0) {
+      this.onInsertElementAspect(aspectProps);
+    } else if (this.hasElementAspectChanged(aspects[0], aspectProps)) {
+      aspectProps.id = aspects[0].id;
+      this.onUpdateElementAspect(aspectProps);
+    }
+  }
+
+  /** Import the collection of ElementMultiAspects into the target iModel.
+   * @note For insert vs. update reasons, it is important to process all ElementMultiAspects owned by an Element at once.
+   */
+  public importElementMultiAspects(aspectPropsArray: ElementAspectProps[]): void {
+    if (aspectPropsArray.length === 0) {
+      return;
+    }
+    const elementId: Id64String = aspectPropsArray[0].element.id;
+    // Determine the set of ElementMultiAspect classes to consider
+    const aspectClassFullNames = new Set<string>();
+    aspectPropsArray.forEach((aspectsProps: ElementAspectProps): void => {
+      aspectClassFullNames.add(aspectsProps.classFullName);
+    });
+    // Handle ElementMultiAspects in groups by class
+    aspectClassFullNames.forEach((aspectClassFullName: string) => {
+      const proposedAspects = aspectPropsArray.filter((aspectProps) => aspectClassFullName === aspectProps.classFullName);
+      const currentAspects: ElementMultiAspect[] = this.targetDb.elements.getAspects(elementId, aspectClassFullName);
+      if (proposedAspects.length >= currentAspects.length) {
+        let index = 0;
+        proposedAspects.forEach((aspectProps: ElementAspectProps) => {
+          if (index < currentAspects.length) {
+            aspectProps.id = currentAspects[index].id;
+            if (this.hasElementAspectChanged(currentAspects[index], aspectProps)) {
+              this.onUpdateElementAspect(aspectProps);
+            }
+          } else {
+            this.onInsertElementAspect(aspectProps);
+          }
+          index++;
+        });
+      } else {
+        let index = 0;
+        currentAspects.forEach((aspect: ElementMultiAspect) => {
+          if (index < proposedAspects.length) {
+            proposedAspects[index].id = aspect.id;
+            if (this.hasElementAspectChanged(aspect, proposedAspects[index])) {
+              this.onUpdateElementAspect(proposedAspects[index]);
+            }
+          } else {
+            this.onDeleteElementAspect(aspect);
+          }
+          index++;
+        });
+      }
+    });
+  }
+
+  /** Returns true if a change within an ElementAspect is detected.
+   * @param aspect The current persistent ElementAspect
+   * @param aspectProps The new ElementAspectProps to compare against
+   * @returns `true` if a change is detected
+   */
+  private hasElementAspectChanged(aspect: ElementAspect, aspectProps: ElementAspectProps): boolean {
+    let changed: boolean = false;
+    aspect.forEachProperty((propertyName: string) => {
+      if (!changed && (propertyName !== "element") && (aspect.asAny[propertyName] !== (aspectProps as any)[propertyName])) {
+        changed = true;
+      }
+    });
+    return changed;
+  }
+
+  /** Insert the ElementAspect into the target iModel.
+   * @note A subclass may override this method to customize insert behavior but should call `super.onInsertElementAspect`.
+   */
+  protected onInsertElementAspect(aspectProps: ElementAspectProps): void {
+    try {
+      this.targetDb.elements.insertAspect(aspectProps);
+      Logger.logInfo(loggerCategory, `Inserted ${this.formatElementAspectForLogger(aspectProps)}`);
+    } catch (error) {
+      if (!this.targetDb.containsClass(aspectProps.classFullName)) {
+        // replace standard insert error with something more helpful
+        const errorMessage = `ElementAspect class "${aspectProps.classFullName}" not found in the target iModel. Was the latest version of the schema imported?`;
+        throw new IModelError(IModelStatus.InvalidName, errorMessage, Logger.logError, loggerCategory);
+      }
+      throw error; // throw original error
+    }
+  }
+
+  /** Update the ElementAspect within the target iModel.
+   * @note A subclass may override this method to customize update behavior but should call `super.onUpdateElementAspect`.
+   */
+  protected onUpdateElementAspect(aspectProps: ElementAspectProps): void {
+    this.targetDb.elements.updateAspect(aspectProps);
+    Logger.logInfo(loggerCategory, `Updated ${this.formatElementAspectForLogger(aspectProps)}`);
+  }
+
+  /** Delete the specified ElementAspect from the target iModel.
+   * @note A subclass may override this method to customize delete behavior but should call `super.onDeleteElementAspect`.
+   */
+  protected onDeleteElementAspect(targetElementAspect: ElementAspect): void {
+    this.targetDb.elements.deleteAspect(targetElementAspect.id);
+    Logger.logInfo(loggerCategory, `Deleted ${this.formatElementAspectForLogger(targetElementAspect)}`);
+  }
+
+  /** Format an ElementAspect for the Logger. */
+  private formatElementAspectForLogger(elementAspectProps: ElementAspectProps): string {
+    return `${elementAspectProps.classFullName} elementId=[${elementAspectProps.element.id}]`;
+  }
+
+  /** Import the specified RelationshipProps (either as an insert or an update) into the target iModel.
+   * @returns The instance Id of the inserted or updated Relationship.
+   */
+  public importRelationship(relationshipProps: RelationshipProps): Id64String {
+    if ((undefined === relationshipProps.sourceId) || !Id64.isValidId64(relationshipProps.sourceId)) {
+      Logger.logInfo(loggerCategory, `Ignoring ${relationshipProps.classFullName} instance because of invalid RelationshipProps.sourceId`);
+      return Id64.invalid;
+    }
+    if ((undefined === relationshipProps.targetId) || !Id64.isValidId64(relationshipProps.targetId)) {
+      Logger.logInfo(loggerCategory, `Ignoring ${relationshipProps.classFullName} instance because of invalid RelationshipProps.targetId`);
+      return Id64.invalid;
+    }
+    // check for an existing relationship
+    const relSourceAndTarget: SourceAndTarget = { sourceId: relationshipProps.sourceId, targetId: relationshipProps.targetId };
+    const relationship: Relationship | undefined = this.targetDb.relationships.tryGetInstance(relationshipProps.classFullName, relSourceAndTarget);
+    if (undefined !== relationship) { // if relationship found, update it
+      relationshipProps.id = relationship.id;
+      if (this.hasRelationshipChanged(relationship, relationshipProps)) {
+        this.onUpdateRelationship(relationshipProps);
+      }
+      return relationshipProps.id;
+    } else {
+      return this.onInsertRelationship(relationshipProps);
+    }
+  }
+
+  /** Returns true if a change within a Relationship is detected.
+   * @param relationship The current persistent Relationship
+   * @param relationshipProps The new RelationshipProps to compare against
+   * @returns `true` if a change is detected
+   */
+  private hasRelationshipChanged(relationship: Relationship, relationshipProps: RelationshipProps): boolean {
+    let changed: boolean = false;
+    relationship.forEachProperty((propertyName: string) => {
+      if (!changed && (relationship.asAny[propertyName] !== (relationshipProps as any)[propertyName])) {
+        changed = true;
+      }
+    });
+    return changed;
+  }
+
+  /** Create a new Relationship from the specified RelationshipProps and insert it into the target iModel.
+   * @returns The instance Id of the newly inserted relationship.
+   * @note A subclass may override this method to customize insert behavior but should call `super.onInsertRelationship`.
+   */
+  protected onInsertRelationship(relationshipProps: RelationshipProps): Id64String {
+    try {
+      const targetRelInstanceId: Id64String = this.targetDb.relationships.insertInstance(relationshipProps);
+      Logger.logInfo(loggerCategory, `Inserted ${this.formatRelationshipForLogger(relationshipProps)}`);
+      return targetRelInstanceId;
+    } catch (error) {
+      if (!this.targetDb.containsClass(relationshipProps.classFullName)) {
+        // replace standard insert error with something more helpful
+        const errorMessage = `Relationship class "${relationshipProps.classFullName}" not found in the target iModel. Was the latest version of the schema imported?`;
+        throw new IModelError(IModelStatus.InvalidName, errorMessage, Logger.logError, loggerCategory);
+      }
+      throw error; // throw original error
+    }
+  }
+
+  /** Update an existing Relationship in the target iModel from the specified RelationshipProps.
+   * @note A subclass may override this method to customize update behavior but should call `super.onUpdateRelationship`.
+   */
+  protected onUpdateRelationship(relationshipProps: RelationshipProps): void {
+    if (!relationshipProps.id) {
+      throw new IModelError(IModelStatus.InvalidId, "Relationship instance Id not provided", Logger.logError, loggerCategory);
+    }
+    this.targetDb.relationships.updateInstance(relationshipProps);
+    Logger.logInfo(loggerCategory, `Updated ${this.formatRelationshipForLogger(relationshipProps)}`);
+  }
+
+  /** Delete the specified Relationship from the target iModel. */
+  protected onDeleteRelationship(relationshipProps: RelationshipProps): void {
+    this.targetDb.relationships.deleteInstance(relationshipProps);
+    Logger.logInfo(loggerCategory, `Deleted relationship ${this.formatRelationshipForLogger(relationshipProps)}`);
+  }
+
+  /** Delete the specified Relationship from the target iModel. */
+  public deleteRelationship(relationshipProps: RelationshipProps): void {
+    this.onDeleteRelationship(relationshipProps);
+  }
+
+  /** Format a Relationship for the Logger. */
+  private formatRelationshipForLogger(relProps: RelationshipProps): string {
+    return `${relProps.classFullName} sourceId=[${relProps.sourceId}] targetId=[${relProps.targetId}]`;
+  }
+}