--- conflicted
+++ resolved
@@ -1,362 +1,357 @@
-/*---------------------------------------------------------------------------------------------
-* Copyright (c) 2018 Bentley Systems, Incorporated. All rights reserved.
-* Licensed under the MIT License. See LICENSE.md in the project root for license terms.
-*--------------------------------------------------------------------------------------------*/
-import { assert } from "chai";
-<<<<<<< HEAD
-import { Logger, OpenMode, Id64, Id64String, IDisposable, ActivityLoggingContext, BeEvent } from "@bentley/bentleyjs-core";
-import { AccessToken, Config } from "@bentley/imodeljs-clients";
-=======
-import { Logger, OpenMode, Id64, Id64String, IDisposable, ActivityLoggingContext } from "@bentley/bentleyjs-core";
-import { AccessToken, Config, ChangeSet } from "@bentley/imodeljs-clients";
->>>>>>> 1344735b
-import { SubCategoryAppearance, Code, CreateIModelProps, ElementProps, RpcManager, GeometricElementProps, IModel, IModelReadRpcInterface, RelatedElement, RpcConfiguration, CodeProps } from "@bentley/imodeljs-common";
-import {
-  IModelHostConfiguration, IModelHost, BriefcaseManager, IModelDb, DefinitionModel, Model, Element,
-  InformationPartitionElement, SpatialCategory, IModelJsFs, IModelJsFsStats, PhysicalPartition, PhysicalModel, NativePlatformRegistry, SubjectOwnsPartitionElements,
-} from "../backend";
-import { DisableNativeAssertions as NativeDisableNativeAssertions } from "../imodeljs-native-platform-api";
-import { KnownTestLocations } from "./KnownTestLocations";
-import { HubUtility, UserCredentials } from "./integration/HubUtility";
-import * as path from "path";
-import { Schema, Schemas } from "../Schema";
-import { ElementDrivesElement, RelationshipProps } from "../Relationship";
-import { PhysicalElement } from "../Element";
-import { ClassRegistry } from "../ClassRegistry";
-
-const actx = new ActivityLoggingContext("");
-
-/** Class for simple test timing */
-export class Timer {
-  private _label: string;
-  constructor(label: string) {
-    // tslint:disable-next-line:no-console
-    console.time(this._label = "\t" + label);
-  }
-
-  public end() {
-    // tslint:disable-next-line:no-console
-    console.timeEnd(this._label);
-  }
-}
-
-export class TestIModelInfo {
-  private _name: string;
-  private _id: string;
-  private _localReadonlyPath: string;
-  private _localReadWritePath: string;
-  private _changeSets: ChangeSet[];
-
-  constructor(name: string) {
-    this._name = name;
-    this._id = "";
-    this._localReadonlyPath = "";
-    this._localReadWritePath = "";
-    this._changeSets = [];
-  }
-
-  get name(): string { return this._name; }
-  set name(name: string) { this._name = name; }
-  get id(): string { return this._id; }
-  set id(id: string) { this._id = id; }
-  get localReadonlyPath(): string { return this._localReadonlyPath; }
-  set localReadonlyPath(localReadonlyPath: string) { this._localReadonlyPath = localReadonlyPath; }
-  get localReadWritePath(): string { return this._localReadWritePath; }
-  set localReadWritePath(localReadWritePath: string) { this._localReadWritePath = localReadWritePath; }
-  get changeSets(): ChangeSet[] { return this._changeSets; }
-  set changeSets(changeSets: ChangeSet[]) { this._changeSets = changeSets; }
-}
-
-RpcConfiguration.developmentMode = true;
-
-Logger.initializeToConsole();
-if (process.env.imjs_test_logging_config === undefined) {
-  // tslint:disable-next-line:no-console
-  console.log("FYI You can set the environment variable imjs_test_logging_config to point to a logging configuration json file.");
-}
-
-const loggingConfigFile: string = process.env.imjs_test_logging_config || path.join(__dirname, "logging.config.json");
-if (IModelJsFs.existsSync(loggingConfigFile)) {
-  // tslint:disable-next-line:no-var-requires
-  Logger.configureLevels(require(loggingConfigFile));
-}
-
-// Initialize the RPC interface classes used by tests
-RpcManager.initializeInterface(IModelReadRpcInterface);
-
-export interface IModelTestUtilsOpenOptions {
-  copyFilename?: string;
-  enableTransactions?: boolean;
-  openMode?: OpenMode;
-}
-
-/** Test users with various permissions */
-export class TestUsers {
-  /** User with the typical permissions of the regular/average user - Co-Admin: No, Connect-Services-Admin: No */
-  public static get regular(): UserCredentials {
-    return {
-      email: Config.App.getString("imjs_test_regular_user_name"),
-      password: Config.App.getString("imjs_test_regular_user_password"),
-    };
-  }
-
-  /** User with typical permissions of the project administrator - Co-Admin: Yes, Connect-Services-Admin: No */
-  public static get manager(): UserCredentials {
-    return {
-      email: Config.App.getString("imjs_test_manager_user_name"),
-      password: Config.App.getString("imjs_test_manager_user_password"),
-    };
-  }
-
-  /** User with the typical permissions of the connected services administrator - Co-Admin: No, Connect-Services-Admin: Yes */
-  public static get super(): UserCredentials {
-    return {
-      email: Config.App.getString("imjs_test_super_user_name"),
-      password: Config.App.getString("imjs_test_super_user_password"),
-    };
-  }
-
-  /** User with the typical permissions of the connected services administrator - Co-Admin: Yes, Connect-Services-Admin: Yes */
-  public static get superManager(): UserCredentials {
-    return {
-      email: Config.App.getString("imjs_test_super_manager_user_name"),
-      password: Config.App.getString("imjs_test_super_manager_user_password"),
-    };
-  }
-  /** Just another user */
-  public static get user1(): UserCredentials {
-    return {
-      email: Config.App.getString("imjs_test_user1_user_name"),
-      password: Config.App.getString("imjs_test_user1_user_password"),
-    };
-  }
-}
-
-/**
- * Disables native code assertions from firing. This can be used by tests that intentionally
- * test failing operations. If those failing operations raise assertions in native code, the test
- * would fail unexpectedly in a debug build. In that case the native code assertions can be disabled with
- * this class.
- */
-export class DisableNativeAssertions implements IDisposable {
-  private _native: NativeDisableNativeAssertions | undefined;
-
-  constructor() {
-    this._native = new (NativePlatformRegistry.getNativePlatform()).DisableNativeAssertions();
-  }
-
-  public dispose(): void {
-    if (!this._native)
-      return;
-
-    this._native!.dispose();
-    this._native = undefined;
-  }
-}
-
-export class TestBim extends Schema { }
-export interface TestRelationshipProps extends RelationshipProps {
-  property1: string;
-}
-export class TestElementDrivesElement extends ElementDrivesElement implements TestRelationshipProps {
-  public property1!: string;
-  public static rootChanged = new BeEvent<(props: RelationshipProps, imodel: IModelDb) => void>();
-  public static validateOutput = new BeEvent<(props: RelationshipProps, imodel: IModelDb) => void>();
-  public static deletedDependency = new BeEvent<(props: RelationshipProps, imodel: IModelDb) => void>();
-  public static onRootChanged(props: RelationshipProps, imodel: IModelDb): void { this.rootChanged.raiseEvent(props, imodel); }
-  public static onValidateOutput(props: RelationshipProps, imodel: IModelDb): void { this.validateOutput.raiseEvent(props, imodel); }
-  public static onDeletedDependency(props: RelationshipProps, imodel: IModelDb): void { this.deletedDependency.raiseEvent(props, imodel); }
-}
-export interface TestPhysicalObjectProps extends GeometricElementProps {
-  intProperty: number;
-}
-export class TestPhysicalObject extends PhysicalElement implements TestPhysicalObjectProps {
-  public intProperty!: number;
-  public static beforeOutputsHandled = new BeEvent<(id: Id64String, imodel: IModelDb) => void>();
-  public static allInputsHandled = new BeEvent<(id: Id64String, imodel: IModelDb) => void>();
-  public static onBeforeOutputsHandled(id: Id64String, imodel: IModelDb): void { this.beforeOutputsHandled.raiseEvent(id, imodel); }
-  public static onAllInputsHandled(id: Id64String, imodel: IModelDb): void { this.allInputsHandled.raiseEvent(id, imodel); }
-}
-
-export class IModelTestUtils {
-  public static async getTestModelInfo(accessToken: AccessToken, testProjectId: string, iModelName: string): Promise<TestIModelInfo> {
-    const iModelInfo = new TestIModelInfo(iModelName);
-    iModelInfo.id = await HubUtility.queryIModelIdByName(accessToken, testProjectId, iModelInfo.name);
-
-    const cacheDir = IModelHost.configuration!.briefcaseCacheDir;
-    iModelInfo.localReadonlyPath = path.join(cacheDir, iModelInfo.id, "readOnly");
-    iModelInfo.localReadWritePath = path.join(cacheDir, iModelInfo.id, "readWrite");
-
-    iModelInfo.changeSets = await BriefcaseManager.imodelClient.changeSets.get(actx, accessToken, iModelInfo.id);
-    return iModelInfo;
-  }
-
-  public static async getTestUserAccessToken(userCredentials: any = TestUsers.regular): Promise<AccessToken> {
-    return HubUtility.login(userCredentials);
-  }
-
-  private static getStat(name: string) {
-    let stat: IModelJsFsStats | undefined;
-    try {
-      stat = IModelJsFs.lstatSync(name);
-    } catch (err) {
-      stat = undefined;
-    }
-    return stat;
-  }
-
-  public static createStandaloneIModel(fileName: string, args: CreateIModelProps): IModelDb {
-    const destPath = KnownTestLocations.outputDir;
-    if (!IModelJsFs.existsSync(destPath))
-      IModelJsFs.mkdirSync(destPath);
-
-    const pathname = path.join(destPath, fileName);
-    if (IModelJsFs.existsSync(pathname))
-      IModelJsFs.unlinkSync(pathname);
-
-    const iModel: IModelDb = IModelDb.createStandalone(pathname, args);
-
-    assert.isNotNull(iModel);
-    assert.isTrue(IModelJsFs.existsSync(pathname));
-    return iModel!;
-  }
-
-  public static openIModel(filename: string, opts?: IModelTestUtilsOpenOptions): IModelDb {
-    const destPath = KnownTestLocations.outputDir;
-    if (!IModelJsFs.existsSync(destPath))
-      IModelJsFs.mkdirSync(destPath);
-
-    if (opts === undefined)
-      opts = {};
-
-    const srcName = path.join(KnownTestLocations.assetsDir, filename);
-    const dbName = path.join(destPath, (opts.copyFilename ? opts.copyFilename! : filename));
-    const srcStat = IModelTestUtils.getStat(srcName);
-    const destStat = IModelTestUtils.getStat(dbName);
-    if (!srcStat || !destStat || srcStat.mtimeMs !== destStat.mtimeMs) {
-      IModelJsFs.copySync(srcName, dbName, { preserveTimestamps: true });
-    }
-
-    const iModel: IModelDb = IModelDb.openStandalone(dbName, opts.openMode, opts.enableTransactions); // could throw Error
-    assert.exists(iModel);
-    return iModel!;
-  }
-
-  public static openIModelFromOut(filename: string, opts?: IModelTestUtilsOpenOptions): IModelDb {
-    const destPath = KnownTestLocations.outputDir;
-    if (!IModelJsFs.existsSync(destPath))
-      IModelJsFs.mkdirSync(destPath);
-
-    if (opts === undefined)
-      opts = {};
-
-    const srcName = path.join(KnownTestLocations.outputDir, filename);
-    const dbName = path.join(destPath, (opts.copyFilename ? opts.copyFilename! : filename));
-    const srcStat = IModelTestUtils.getStat(srcName);
-    const destStat = IModelTestUtils.getStat(dbName);
-    if (!srcStat || !destStat || srcStat.mtimeMs !== destStat.mtimeMs) {
-      IModelJsFs.copySync(srcName, dbName, { preserveTimestamps: true });
-    }
-
-    const iModel: IModelDb = IModelDb.openStandalone(dbName, opts.openMode, opts.enableTransactions); // could throw Error
-    assert.exists(iModel);
-    return iModel!;
-  }
-
-  public static closeIModel(iModel: IModelDb) {
-    iModel.closeStandalone();
-  }
-
-  public static getUniqueModelCode(testIModel: IModelDb, newModelCodeBase: string): Code {
-    let newModelCode: string = newModelCodeBase;
-    let iter: number = 0;
-    while (true) {
-      const modelCode = InformationPartitionElement.createCode(testIModel, IModel.rootSubjectId, newModelCode);
-      if (testIModel.elements.queryElementIdByCode(modelCode) === undefined)
-        return modelCode;
-
-      newModelCode = newModelCodeBase + iter;
-      ++iter;
-    }
-  }
-
-  // Create and insert a PhysicalPartition element (in the repositoryModel) and an associated PhysicalModel.
-  public static createAndInsertPhysicalPartition(testImodel: IModelDb, newModelCode: CodeProps): Id64String {
-    const modeledElementProps: ElementProps = {
-      classFullName: PhysicalPartition.classFullName,
-      iModel: testImodel,
-      parent: new SubjectOwnsPartitionElements(IModel.rootSubjectId),
-      model: IModel.repositoryModelId,
-      code: newModelCode,
-    };
-    const modeledElement: Element = testImodel.elements.createElement(modeledElementProps);
-    return testImodel.elements.insertElement(modeledElement);
-  }
-
-  // Create and insert a PhysicalPartition element (in the repositoryModel) and an associated PhysicalModel.
-  public static createAndInsertPhysicalModel(testImodel: IModelDb, modeledElementRef: RelatedElement, privateModel: boolean = false): Id64String {
-
-    const newModel = testImodel.models.createModel({ modeledElement: modeledElementRef, classFullName: PhysicalModel.classFullName, isPrivate: privateModel });
-    const newModelId = testImodel.models.insertModel(newModel);
-
-    assert.isTrue(Id64.isValidId64(newModelId));
-    assert.isTrue(Id64.isValidId64(newModel.id));
-    assert.deepEqual(newModelId, newModel.id);
-
-    return newModelId;
-  }
-
-  //
-  // Create and insert a PhysicalPartition element (in the repositoryModel) and an associated PhysicalModel.
-  // @return [modeledElementId, modelId]
-  //
-  public static createAndInsertPhysicalPartitionAndModel(testImodel: IModelDb, newModelCode: CodeProps, privateModel: boolean = false): Id64String[] {
-    const eid = IModelTestUtils.createAndInsertPhysicalPartition(testImodel, newModelCode);
-    const modeledElementRef = new RelatedElement({ id: eid });
-    const mid = IModelTestUtils.createAndInsertPhysicalModel(testImodel, modeledElementRef, privateModel);
-    return [eid, mid];
-  }
-
-  public static getUniqueSpatialCategoryCode(scopeModel: Model, newCodeBaseValue: string): Code {
-    let newCodeValue: string = newCodeBaseValue;
-    let iter: number = 0;
-    while (true) {
-      if (SpatialCategory.queryCategoryIdByName(scopeModel.iModel, scopeModel.id, newCodeValue) === undefined)
-        return SpatialCategory.createCode(scopeModel.iModel, scopeModel.id, newCodeValue);
-
-      newCodeValue = newCodeBaseValue + iter;
-      ++iter;
-    }
-  }
-
-  // Create a SpatialCategory, insert it, and set its default appearance
-  public static createAndInsertSpatialCategory(definitionModel: DefinitionModel, categoryName: string, appearance: SubCategoryAppearance): Id64String {
-    const cat: SpatialCategory = SpatialCategory.create(definitionModel, categoryName);
-    cat.id = definitionModel.iModel.elements.insertElement(cat);
-    cat.setDefaultAppearance(appearance);
-    return cat.id;
-  }
-
-  // Create a PhysicalObject. (Does not insert it.)
-  public static createPhysicalObject(testImodel: IModelDb, modelId: Id64String, categoryId: Id64String, elemCode?: Code): Element {
-    const elementProps: GeometricElementProps = {
-      classFullName: "Generic:PhysicalObject",
-      iModel: testImodel,
-      model: modelId,
-      category: categoryId,
-      code: elemCode ? elemCode : Code.createEmpty(),
-    };
-    return testImodel.elements.createElement(elementProps);
-  }
-
-  public static startBackend() {
-    const config = new IModelHostConfiguration();
-    IModelHost.startup(config);
-    Schemas.registerSchema(TestBim);
-    ClassRegistry.register(TestPhysicalObject, TestBim);
-    ClassRegistry.register(TestElementDrivesElement, TestBim);
-  }
-}
-
-// Start the backend
-IModelTestUtils.startBackend();
+/*---------------------------------------------------------------------------------------------
+* Copyright (c) 2018 Bentley Systems, Incorporated. All rights reserved.
+* Licensed under the MIT License. See LICENSE.md in the project root for license terms.
+*--------------------------------------------------------------------------------------------*/
+import { assert } from "chai";
+import { Logger, OpenMode, Id64, Id64String, IDisposable, ActivityLoggingContext } from "@bentley/bentleyjs-core";
+import { AccessToken, Config, ChangeSet } from "@bentley/imodeljs-clients";
+import { SubCategoryAppearance, Code, CreateIModelProps, ElementProps, RpcManager, GeometricElementProps, IModel, IModelReadRpcInterface, RelatedElement, RpcConfiguration, CodeProps } from "@bentley/imodeljs-common";
+import {
+  IModelHostConfiguration, IModelHost, BriefcaseManager, IModelDb, DefinitionModel, Model, Element,
+  InformationPartitionElement, SpatialCategory, IModelJsFs, IModelJsFsStats, PhysicalPartition, PhysicalModel, NativePlatformRegistry, SubjectOwnsPartitionElements,
+} from "../backend";
+import { DisableNativeAssertions as NativeDisableNativeAssertions } from "../imodeljs-native-platform-api";
+import { KnownTestLocations } from "./KnownTestLocations";
+import { HubUtility, UserCredentials } from "./integration/HubUtility";
+import * as path from "path";
+import { Schema, Schemas } from "../Schema";
+import { ElementDrivesElement, RelationshipProps } from "../Relationship";
+import { PhysicalElement } from "../Element";
+import { ClassRegistry } from "../ClassRegistry";
+
+const actx = new ActivityLoggingContext("");
+
+/** Class for simple test timing */
+export class Timer {
+  private _label: string;
+  constructor(label: string) {
+    // tslint:disable-next-line:no-console
+    console.time(this._label = "\t" + label);
+  }
+
+  public end() {
+    // tslint:disable-next-line:no-console
+    console.timeEnd(this._label);
+  }
+}
+
+export class TestIModelInfo {
+  private _name: string;
+  private _id: string;
+  private _localReadonlyPath: string;
+  private _localReadWritePath: string;
+  private _changeSets: ChangeSet[];
+
+  constructor(name: string) {
+    this._name = name;
+    this._id = "";
+    this._localReadonlyPath = "";
+    this._localReadWritePath = "";
+    this._changeSets = [];
+  }
+
+  get name(): string { return this._name; }
+  set name(name: string) { this._name = name; }
+  get id(): string { return this._id; }
+  set id(id: string) { this._id = id; }
+  get localReadonlyPath(): string { return this._localReadonlyPath; }
+  set localReadonlyPath(localReadonlyPath: string) { this._localReadonlyPath = localReadonlyPath; }
+  get localReadWritePath(): string { return this._localReadWritePath; }
+  set localReadWritePath(localReadWritePath: string) { this._localReadWritePath = localReadWritePath; }
+  get changeSets(): ChangeSet[] { return this._changeSets; }
+  set changeSets(changeSets: ChangeSet[]) { this._changeSets = changeSets; }
+}
+
+RpcConfiguration.developmentMode = true;
+
+Logger.initializeToConsole();
+if (process.env.imjs_test_logging_config === undefined) {
+  // tslint:disable-next-line:no-console
+  console.log("FYI You can set the environment variable imjs_test_logging_config to point to a logging configuration json file.");
+}
+
+const loggingConfigFile: string = process.env.imjs_test_logging_config || path.join(__dirname, "logging.config.json");
+if (IModelJsFs.existsSync(loggingConfigFile)) {
+  // tslint:disable-next-line:no-var-requires
+  Logger.configureLevels(require(loggingConfigFile));
+}
+
+// Initialize the RPC interface classes used by tests
+RpcManager.initializeInterface(IModelReadRpcInterface);
+
+export interface IModelTestUtilsOpenOptions {
+  copyFilename?: string;
+  enableTransactions?: boolean;
+  openMode?: OpenMode;
+}
+
+/** Test users with various permissions */
+export class TestUsers {
+  /** User with the typical permissions of the regular/average user - Co-Admin: No, Connect-Services-Admin: No */
+  public static get regular(): UserCredentials {
+    return {
+      email: Config.App.getString("imjs_test_regular_user_name"),
+      password: Config.App.getString("imjs_test_regular_user_password"),
+    };
+  }
+
+  /** User with typical permissions of the project administrator - Co-Admin: Yes, Connect-Services-Admin: No */
+  public static get manager(): UserCredentials {
+    return {
+      email: Config.App.getString("imjs_test_manager_user_name"),
+      password: Config.App.getString("imjs_test_manager_user_password"),
+    };
+  }
+
+  /** User with the typical permissions of the connected services administrator - Co-Admin: No, Connect-Services-Admin: Yes */
+  public static get super(): UserCredentials {
+    return {
+      email: Config.App.getString("imjs_test_super_user_name"),
+      password: Config.App.getString("imjs_test_super_user_password"),
+    };
+  }
+
+  /** User with the typical permissions of the connected services administrator - Co-Admin: Yes, Connect-Services-Admin: Yes */
+  public static get superManager(): UserCredentials {
+    return {
+      email: Config.App.getString("imjs_test_super_manager_user_name"),
+      password: Config.App.getString("imjs_test_super_manager_user_password"),
+    };
+  }
+  /** Just another user */
+  public static get user1(): UserCredentials {
+    return {
+      email: Config.App.getString("imjs_test_user1_user_name"),
+      password: Config.App.getString("imjs_test_user1_user_password"),
+    };
+  }
+}
+
+/**
+ * Disables native code assertions from firing. This can be used by tests that intentionally
+ * test failing operations. If those failing operations raise assertions in native code, the test
+ * would fail unexpectedly in a debug build. In that case the native code assertions can be disabled with
+ * this class.
+ */
+export class DisableNativeAssertions implements IDisposable {
+  private _native: NativeDisableNativeAssertions | undefined;
+
+  constructor() {
+    this._native = new (NativePlatformRegistry.getNativePlatform()).DisableNativeAssertions();
+  }
+
+  public dispose(): void {
+    if (!this._native)
+      return;
+
+    this._native!.dispose();
+    this._native = undefined;
+  }
+}
+
+export class TestBim extends Schema { }
+export interface TestRelationshipProps extends RelationshipProps {
+  property1: string;
+}
+export class TestElementDrivesElement extends ElementDrivesElement implements TestRelationshipProps {
+  public property1!: string;
+  public static rootChanged = new BeEvent<(props: RelationshipProps, imodel: IModelDb) => void>();
+  public static validateOutput = new BeEvent<(props: RelationshipProps, imodel: IModelDb) => void>();
+  public static deletedDependency = new BeEvent<(props: RelationshipProps, imodel: IModelDb) => void>();
+  public static onRootChanged(props: RelationshipProps, imodel: IModelDb): void { this.rootChanged.raiseEvent(props, imodel); }
+  public static onValidateOutput(props: RelationshipProps, imodel: IModelDb): void { this.validateOutput.raiseEvent(props, imodel); }
+  public static onDeletedDependency(props: RelationshipProps, imodel: IModelDb): void { this.deletedDependency.raiseEvent(props, imodel); }
+}
+export interface TestPhysicalObjectProps extends GeometricElementProps {
+  intProperty: number;
+}
+export class TestPhysicalObject extends PhysicalElement implements TestPhysicalObjectProps {
+  public intProperty!: number;
+  public static beforeOutputsHandled = new BeEvent<(id: Id64String, imodel: IModelDb) => void>();
+  public static allInputsHandled = new BeEvent<(id: Id64String, imodel: IModelDb) => void>();
+  public static onBeforeOutputsHandled(id: Id64String, imodel: IModelDb): void { this.beforeOutputsHandled.raiseEvent(id, imodel); }
+  public static onAllInputsHandled(id: Id64String, imodel: IModelDb): void { this.allInputsHandled.raiseEvent(id, imodel); }
+}
+
+export class IModelTestUtils {
+  public static async getTestModelInfo(accessToken: AccessToken, testProjectId: string, iModelName: string): Promise<TestIModelInfo> {
+    const iModelInfo = new TestIModelInfo(iModelName);
+    iModelInfo.id = await HubUtility.queryIModelIdByName(accessToken, testProjectId, iModelInfo.name);
+
+    const cacheDir = IModelHost.configuration!.briefcaseCacheDir;
+    iModelInfo.localReadonlyPath = path.join(cacheDir, iModelInfo.id, "readOnly");
+    iModelInfo.localReadWritePath = path.join(cacheDir, iModelInfo.id, "readWrite");
+
+    iModelInfo.changeSets = await BriefcaseManager.imodelClient.changeSets.get(actx, accessToken, iModelInfo.id);
+    return iModelInfo;
+  }
+
+  public static async getTestUserAccessToken(userCredentials: any = TestUsers.regular): Promise<AccessToken> {
+    return HubUtility.login(userCredentials);
+  }
+
+  private static getStat(name: string) {
+    let stat: IModelJsFsStats | undefined;
+    try {
+      stat = IModelJsFs.lstatSync(name);
+    } catch (err) {
+      stat = undefined;
+    }
+    return stat;
+  }
+
+  public static createStandaloneIModel(fileName: string, args: CreateIModelProps): IModelDb {
+    const destPath = KnownTestLocations.outputDir;
+    if (!IModelJsFs.existsSync(destPath))
+      IModelJsFs.mkdirSync(destPath);
+
+    const pathname = path.join(destPath, fileName);
+    if (IModelJsFs.existsSync(pathname))
+      IModelJsFs.unlinkSync(pathname);
+
+    const iModel: IModelDb = IModelDb.createStandalone(pathname, args);
+
+    assert.isNotNull(iModel);
+    assert.isTrue(IModelJsFs.existsSync(pathname));
+    return iModel!;
+  }
+
+  public static openIModel(filename: string, opts?: IModelTestUtilsOpenOptions): IModelDb {
+    const destPath = KnownTestLocations.outputDir;
+    if (!IModelJsFs.existsSync(destPath))
+      IModelJsFs.mkdirSync(destPath);
+
+    if (opts === undefined)
+      opts = {};
+
+    const srcName = path.join(KnownTestLocations.assetsDir, filename);
+    const dbName = path.join(destPath, (opts.copyFilename ? opts.copyFilename! : filename));
+    const srcStat = IModelTestUtils.getStat(srcName);
+    const destStat = IModelTestUtils.getStat(dbName);
+    if (!srcStat || !destStat || srcStat.mtimeMs !== destStat.mtimeMs) {
+      IModelJsFs.copySync(srcName, dbName, { preserveTimestamps: true });
+    }
+
+    const iModel: IModelDb = IModelDb.openStandalone(dbName, opts.openMode, opts.enableTransactions); // could throw Error
+    assert.exists(iModel);
+    return iModel!;
+  }
+
+  public static openIModelFromOut(filename: string, opts?: IModelTestUtilsOpenOptions): IModelDb {
+    const destPath = KnownTestLocations.outputDir;
+    if (!IModelJsFs.existsSync(destPath))
+      IModelJsFs.mkdirSync(destPath);
+
+    if (opts === undefined)
+      opts = {};
+
+    const srcName = path.join(KnownTestLocations.outputDir, filename);
+    const dbName = path.join(destPath, (opts.copyFilename ? opts.copyFilename! : filename));
+    const srcStat = IModelTestUtils.getStat(srcName);
+    const destStat = IModelTestUtils.getStat(dbName);
+    if (!srcStat || !destStat || srcStat.mtimeMs !== destStat.mtimeMs) {
+      IModelJsFs.copySync(srcName, dbName, { preserveTimestamps: true });
+    }
+
+    const iModel: IModelDb = IModelDb.openStandalone(dbName, opts.openMode, opts.enableTransactions); // could throw Error
+    assert.exists(iModel);
+    return iModel!;
+  }
+
+  public static closeIModel(iModel: IModelDb) {
+    iModel.closeStandalone();
+  }
+
+  public static getUniqueModelCode(testIModel: IModelDb, newModelCodeBase: string): Code {
+    let newModelCode: string = newModelCodeBase;
+    let iter: number = 0;
+    while (true) {
+      const modelCode = InformationPartitionElement.createCode(testIModel, IModel.rootSubjectId, newModelCode);
+      if (testIModel.elements.queryElementIdByCode(modelCode) === undefined)
+        return modelCode;
+
+      newModelCode = newModelCodeBase + iter;
+      ++iter;
+    }
+  }
+
+  // Create and insert a PhysicalPartition element (in the repositoryModel) and an associated PhysicalModel.
+  public static createAndInsertPhysicalPartition(testImodel: IModelDb, newModelCode: CodeProps): Id64String {
+    const modeledElementProps: ElementProps = {
+      classFullName: PhysicalPartition.classFullName,
+      iModel: testImodel,
+      parent: new SubjectOwnsPartitionElements(IModel.rootSubjectId),
+      model: IModel.repositoryModelId,
+      code: newModelCode,
+    };
+    const modeledElement: Element = testImodel.elements.createElement(modeledElementProps);
+    return testImodel.elements.insertElement(modeledElement);
+  }
+
+  // Create and insert a PhysicalPartition element (in the repositoryModel) and an associated PhysicalModel.
+  public static createAndInsertPhysicalModel(testImodel: IModelDb, modeledElementRef: RelatedElement, privateModel: boolean = false): Id64String {
+
+    const newModel = testImodel.models.createModel({ modeledElement: modeledElementRef, classFullName: PhysicalModel.classFullName, isPrivate: privateModel });
+    const newModelId = testImodel.models.insertModel(newModel);
+
+    assert.isTrue(Id64.isValidId64(newModelId));
+    assert.isTrue(Id64.isValidId64(newModel.id));
+    assert.deepEqual(newModelId, newModel.id);
+
+    return newModelId;
+  }
+
+  //
+  // Create and insert a PhysicalPartition element (in the repositoryModel) and an associated PhysicalModel.
+  // @return [modeledElementId, modelId]
+  //
+  public static createAndInsertPhysicalPartitionAndModel(testImodel: IModelDb, newModelCode: CodeProps, privateModel: boolean = false): Id64String[] {
+    const eid = IModelTestUtils.createAndInsertPhysicalPartition(testImodel, newModelCode);
+    const modeledElementRef = new RelatedElement({ id: eid });
+    const mid = IModelTestUtils.createAndInsertPhysicalModel(testImodel, modeledElementRef, privateModel);
+    return [eid, mid];
+  }
+
+  public static getUniqueSpatialCategoryCode(scopeModel: Model, newCodeBaseValue: string): Code {
+    let newCodeValue: string = newCodeBaseValue;
+    let iter: number = 0;
+    while (true) {
+      if (SpatialCategory.queryCategoryIdByName(scopeModel.iModel, scopeModel.id, newCodeValue) === undefined)
+        return SpatialCategory.createCode(scopeModel.iModel, scopeModel.id, newCodeValue);
+
+      newCodeValue = newCodeBaseValue + iter;
+      ++iter;
+    }
+  }
+
+  // Create a SpatialCategory, insert it, and set its default appearance
+  public static createAndInsertSpatialCategory(definitionModel: DefinitionModel, categoryName: string, appearance: SubCategoryAppearance): Id64String {
+    const cat: SpatialCategory = SpatialCategory.create(definitionModel, categoryName);
+    cat.id = definitionModel.iModel.elements.insertElement(cat);
+    cat.setDefaultAppearance(appearance);
+    return cat.id;
+  }
+
+  // Create a PhysicalObject. (Does not insert it.)
+  public static createPhysicalObject(testImodel: IModelDb, modelId: Id64String, categoryId: Id64String, elemCode?: Code): Element {
+    const elementProps: GeometricElementProps = {
+      classFullName: "Generic:PhysicalObject",
+      iModel: testImodel,
+      model: modelId,
+      category: categoryId,
+      code: elemCode ? elemCode : Code.createEmpty(),
+    };
+    return testImodel.elements.createElement(elementProps);
+  }
+
+  public static startBackend() {
+    const config = new IModelHostConfiguration();
+    IModelHost.startup(config);
+    Schemas.registerSchema(TestBim);
+    ClassRegistry.register(TestPhysicalObject, TestBim);
+    ClassRegistry.register(TestElementDrivesElement, TestBim);
+  }
+}
+
+// Start the backend
+IModelTestUtils.startBackend();