--- conflicted
+++ resolved
@@ -102,50 +102,6 @@
 
 export class IModelTestUtils {
 
-<<<<<<< HEAD
-  private static _connectClient: ConnectClient | undefined;
-  public static get connectClient(): ConnectClient {
-    if (!IModelTestUtils._connectClient)
-      IModelTestUtils._connectClient = new ConnectClient(IModelTestUtils.iModelHubDeployConfig);
-    return IModelTestUtils._connectClient!;
-  }
-
-  private static _hubClient: IModelHubClient | undefined;
-  public static get hubClient(): IModelHubClient {
-    if (!IModelTestUtils._hubClient)
-    IModelTestUtils._hubClient = new IModelHubClient(IModelTestUtils.iModelHubDeployConfig, new AzureFileHandler());
-    return IModelTestUtils._hubClient!;
-  }
-  public static set hubClient(hubClient: IModelHubClient) {
-    this._hubClient = hubClient;
-  }
-
-  private static _iModelHubDeployConfig: DeploymentEnv = "QA";
-  public static set iModelHubDeployConfig(deployConfig: DeploymentEnv) {
-    if (IModelHost.configuration) {
-      throw new Error("Cannot change the deployment configuration after the backend has started up. Set the configuration earlier, or call iModelEngine.shutdown().");
-    }
-    IModelTestUtils._iModelHubDeployConfig = deployConfig;
-    IModelTestUtils._connectClient = undefined;
-    IModelTestUtils._hubClient = undefined;
-  }
-  public static get iModelHubDeployConfig(): DeploymentEnv {
-    return IModelTestUtils._iModelHubDeployConfig;
-  }
-
-  public static setIModelHubDeployConfig(deployConfig: DeploymentEnv) {
-    if (IModelHost.configuration) {
-      throw new Error("Cannot change the deployment configuration after the backend has started up. Set the configuration earlier, or call iModelEngine.shutdown().");
-    }
-
-    const config = new IModelHostConfiguration();
-    config.iModelHubDeployConfig = deployConfig;
-    IModelTestUtils._connectClient = new ConnectClient(deployConfig);
-    IModelTestUtils._hubClient = new IModelHubClient(deployConfig, new AzureFileHandler());
-  }
-
-=======
->>>>>>> e457add3
   public static async getTestUserAccessToken(userCredentials?: any): Promise<AccessToken> {
     if (userCredentials === undefined)
     userCredentials = TestUsers.regular;
