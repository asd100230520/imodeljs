--- conflicted
+++ resolved
@@ -1,10 +1,6 @@
 {
   "name": "@bentley/imodeljs-common",
-<<<<<<< HEAD
-  "version": "1.2.0-dev.9",
-=======
   "version": "1.3.0-dev.7",
->>>>>>> 3035845d
   "description": "iModel.js components common to frontend and backend",
   "license": "MIT",
   "main": "lib/imodeljs-common.js",
@@ -56,34 +52,20 @@
     "NOTE: peerDependencies are a standard way for npm to perform a module compatibility check"
   ],
   "peerDependencies": {
-<<<<<<< HEAD
-    "@bentley/bentleyjs-core": "^1.2.0-dev.9",
-    "@bentley/geometry-core": "^1.2.0-dev.9",
-    "@bentley/imodeljs-clients": "^1.2.0-dev.9"
-=======
     "@bentley/bentleyjs-core": "^1.3.0-dev.7",
     "@bentley/geometry-core": "^1.3.0-dev.7",
     "@bentley/imodeljs-clients": "^1.3.0-dev.7"
->>>>>>> 3035845d
   },
   "//devDependencies": [
     "NOTE: Must include modules mentioned in peerDependencies since those are not auto-installed",
     "NOTE: Must include modules used by the scripts section of package.json"
   ],
   "devDependencies": {
-<<<<<<< HEAD
-    "@bentley/bentleyjs-core": "1.2.0-dev.9",
-    "@bentley/build-tools": "1.2.0-dev.9",
-    "@bentley/geometry-core": "1.2.0-dev.9",
-    "@bentley/imodeljs-clients": "1.2.0-dev.9",
-    "@bentley/webpack-tools": "1.2.0-dev.9",
-=======
     "@bentley/bentleyjs-core": "1.3.0-dev.7",
     "@bentley/build-tools": "1.3.0-dev.7",
     "@bentley/geometry-core": "1.3.0-dev.7",
     "@bentley/imodeljs-clients": "1.3.0-dev.7",
     "@bentley/webpack-tools": "1.3.0-dev.7",
->>>>>>> 3035845d
     "@types/semver": "^5.5.0",
     "@types/url-search-params": "^0.10.2",
     "rimraf": "^2.6.2",
