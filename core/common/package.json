--- conflicted
+++ resolved
@@ -1,10 +1,6 @@
 {
   "name": "@bentley/imodeljs-common",
-<<<<<<< HEAD
-  "version": "0.77.2",
-=======
-  "version": "0.78.0",
->>>>>>> 606f30ed
+  "version": "0.79.0",
   "description": "iModelJs components common to frontend and backend",
   "license": "MIT",
   "main": "lib/common.js",
