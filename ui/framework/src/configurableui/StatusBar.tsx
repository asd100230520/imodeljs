--- conflicted
+++ resolved
@@ -107,23 +107,15 @@
   }
 
   public componentDidMount() {
-<<<<<<< HEAD
     MessageManager.onMessageAddedEvent.addListener(this._handleMessageAddedEvent);
+    MessageManager.onActivityMessageAddedEvent.addListener(this._handleActivityMessageAddedEvent);
+    MessageManager.onActivityMessageCanceledEvent.addListener(this._handleActivityMessageCanceledEvent);
   }
 
   public componentWillUnmount() {
     MessageManager.onMessageAddedEvent.removeListener(this._handleMessageAddedEvent);
-=======
-    MessageManager.MessageAddedEvent.addListener(this._handleMessageAddedEvent);
-    MessageManager.ActivityMessageAddedEvent.addListener(this._handleActivityMessageAddedEvent);
-    MessageManager.ActivityMessageCanceledEvent.addListener(this._handleActivityMessageCanceledEvent);
-  }
-
-  public componentWillUnmount() {
-    MessageManager.MessageAddedEvent.removeListener(this._handleMessageAddedEvent);
-    MessageManager.ActivityMessageAddedEvent.removeListener(this._handleActivityMessageAddedEvent);
-    MessageManager.ActivityMessageCanceledEvent.removeListener(this._handleActivityMessageCanceledEvent);
->>>>>>> af1d6f2c
+    MessageManager.onActivityMessageAddedEvent.removeListener(this._handleActivityMessageAddedEvent);
+    MessageManager.onActivityMessageCanceledEvent.removeListener(this._handleActivityMessageCanceledEvent);
   }
 
   private _handleMessageAddedEvent = (args: MessageAddedEventArgs) => {
@@ -315,13 +307,13 @@
               (messageDetails && messageDetails.supportsCancellation) ?
                 <>
                   <Hyperlink text="Cancel"
-                    onClick={this.cancelActivityMessage}
+                    onClick={this._cancelActivityMessage}
                   />
-                  <MessageButton onClick={this.dismissActivityMessage}>
+                  <MessageButton onClick={this._dismissActivityMessage}>
                     <i className="icon icon-close" />
                   </MessageButton>
                 </> :
-                <MessageButton onClick={this.dismissActivityMessage}>
+                <MessageButton onClick={this._dismissActivityMessage}>
                   <i className="icon icon-close" />
                 </MessageButton>
             }
@@ -341,15 +333,15 @@
   /**
    * Ends canceled process and dismisses ActivityMessage
    */
-  private cancelActivityMessage = () => {
+  private _cancelActivityMessage = () => {
     MessageManager.endActivityMessage(false);
-    this.dismissActivityMessage();
+    this._dismissActivityMessage();
   }
 
   /**
    * Dismisses ActivityMessage
    */
-  private dismissActivityMessage = () => {
+  private _dismissActivityMessage = () => {
     this.setState((_prevState) => ({
       isActivityMessageVisible: false,
     }));
