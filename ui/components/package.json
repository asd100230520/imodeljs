{
  "name": "@bentley/ui-components",
  "version": "0.117.0",
  "description": "iModelJs UI complex components",
  "main": "lib/index.js",
  "typings": "lib/index",
  "license": "MIT",
  "scripts": {
    "build": "tsc 1>&2 && npm run build:scss && npm run copy:public",
    "build:scss": "cpx ./src/**/*.scss ./lib",
    "copy:public": "cpx ./public/**/* ./lib/public && npm run pseudolocalize",
    "clean": "rimraf ./lib package-deps.json",
    "cover": "cross-env TS_NODE_PROJECT=./tests/tsconfig.json nyc npm test -- --reporter mocha-tldr-reporter",
    "docs": "node ./node_modules/@bentley/bentleyjs-tools/scripts/docs.js --source=./src --includes=../../generated-docs/extract --json=../../generated-docs/ui/ui-components/file.json --tsIndexFile=./index.ts --onlyJson %TYPEDOC_THEME%",
    "lint": "tslint --project . 1>&2",
    "pack": "node ../../scripts/pack.js",
    "pseudolocalize": "node ./node_modules/@bentley/bentleyjs-tools/scripts/pseudolocalize.js --englishDir ./public/locales/en --out ./lib/public/locales/en-pseudo",
    "test": "cross-env TS_NODE_PROJECT=./tests/tsconfig.json mocha --opts ../mocha.opts tests/**/*.{ts,tsx}",
    "test:watch": "npm test -- --reporter min --watch-extensions ts,tsx --watch"
  },
  "repository": {},
  "keywords": [
    "Bentley",
    "BIM",
    "iModel"
  ],
  "author": {
    "name": "Bentley Systems, Inc.",
    "url": "http://www.bentley.com"
  },
  "peerDependencies": {
    "@bentley/bentleyjs-core": "0.117.0",
    "@bentley/geometry-core": "0.117.0",
    "@bentley/imodeljs-i18n": "0.117.0",
    "@bentley/imodeljs-common": "0.117.0",
    "@bentley/imodeljs-frontend": "0.117.0",
    "@bentley/ui-core": "0.117.0"
  },
  "//devDependencies": [
    "NOTE: All peerDependencies should also be listed as devDependencies since peerDependencies are not considered by npm install",
    "NOTE: All tools used by scripts in this package must be listed as devDependencies"
  ],
  "devDependencies": {
    "@bentley/bentleyjs-core": "0.117.0",
    "@bentley/bentleyjs-tools": "0.117.0",
    "@bentley/geometry-core": "0.117.0",
    "@bentley/imodeljs-i18n": "0.117.0",
    "@bentley/imodeljs-common": "0.117.0",
    "@bentley/imodeljs-frontend": "0.117.0",
    "@bentley/ui-core": "0.117.0",
    "@types/chai": "^4.1.4",
    "@types/chai-as-promised": "^7",
    "@types/chai-jest-snapshot": "^1.3.0",
    "@types/chai-spies": "^0",
    "@types/classnames": "^2.2.3",
    "@types/enzyme": "^3.1.12",
    "@types/lodash": "^4.14.0",
    "@types/mocha": "^5.2.5",
    "@types/react": "^16.4.7",
    "@types/react-data-grid": "^2.0.11",
<<<<<<< HEAD
    "@types/react-dnd": "^2.0.36",
    "@types/react-dom": "^16.0.3",
=======
    "@types/react-dom": "^16.0.6",
>>>>>>> 2d088e66
    "@types/sinon": "^5.0.1",
    "@types/sinon-chai": "^3.2.0",
    "chai": "^4.1.2",
    "chai-as-promised": "^7",
    "chai-jest-snapshot": "^2.0.0",
    "chai-spies": "1.0.0",
    "cpx": "^1.5.0",
    "cross-env": "^5.1.4",
    "enzyme": "^3.3.0",
    "enzyme-adapter-react-16": "^1.1.1",
    "enzyme-to-json": "^3.3.4",
    "ignore-styles": "^5.0.1",
    "jsdom": "^11.12.0",
    "jsdom-global": "3.0.2",
    "mocha": "^5.2.0",
    "mocha-tldr-reporter": "^1.0.0",
    "nyc": "^13.0.1",
    "rimraf": "^2.6.2",
    "sinon": "^6.1.4",
    "sinon-chai": "^3.2.0",
    "ts-node": "^6.0.3",
    "tsconfig-paths": "^3.3.2",
    "tslint": "^5.11.0",
    "typedoc": "^0.11.1",
    "typedoc-plugin-external-module-name": "^1.1.1",
    "typescript": "~2.9.1",
    "xmlhttprequest": "^1.8.0"
  },
  "//dependencies": [
    "NOTE: these dependencies should be only for things that DO NOT APPEAR IN THE API",
    "NOTE: imodeljs-frontend should remain UI technology agnostic, so no react/angular dependencies are allowed"
  ],
  "dependencies": {
    "@bentley/bwc": "^6.0.1",
    "@bentley/icons-webfont": "^6.5.0",
    "classnames": "^2.2.5",
    "inspire-tree": "^5.0.1",
    "lodash": "^4.17.10",
    "react": "^16.4.2",
    "react-data-grid": "^3.0.0",
<<<<<<< HEAD
    "react-dnd": "^5.0.0",
    "react-dom": "^16.4.1"
=======
    "react-dom": "^16.4.2"
>>>>>>> 2d088e66
  },
  "nyc": {
    "nycrc-path": "../.nycrc"
  }
}<|MERGE_RESOLUTION|>--- conflicted
+++ resolved
@@ -58,12 +58,8 @@
     "@types/mocha": "^5.2.5",
     "@types/react": "^16.4.7",
     "@types/react-data-grid": "^2.0.11",
-<<<<<<< HEAD
     "@types/react-dnd": "^2.0.36",
-    "@types/react-dom": "^16.0.3",
-=======
     "@types/react-dom": "^16.0.6",
->>>>>>> 2d088e66
     "@types/sinon": "^5.0.1",
     "@types/sinon-chai": "^3.2.0",
     "chai": "^4.1.2",
@@ -104,12 +100,8 @@
     "lodash": "^4.17.10",
     "react": "^16.4.2",
     "react-data-grid": "^3.0.0",
-<<<<<<< HEAD
     "react-dnd": "^5.0.0",
-    "react-dom": "^16.4.1"
-=======
     "react-dom": "^16.4.2"
->>>>>>> 2d088e66
   },
   "nyc": {
     "nycrc-path": "../.nycrc"
